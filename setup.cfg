--- conflicted
+++ resolved
@@ -1,9 +1,5 @@
 [metadata]
-<<<<<<< HEAD
 license      = MIT License
-=======
-license      = Apache License 2.0
->>>>>>> f7cd6b08
 license_file = LICENSE
 platforms    = any
 description  = Open-source Insteon library running on Python 3.
