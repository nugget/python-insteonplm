--- conflicted
+++ resolved
@@ -65,7 +65,7 @@
         self._loop = loop
         self._connection_lost_callback = connection_lost_callback
 
-        self._buffer = asyncio.Queue(loop=self._loop)
+        self._buffer = bytearray()
         self._recv_queue = deque([])
         self._send_queue = asyncio.Queue(loop=self._loop)
         self._acknak_queue = asyncio.Queue(loop=self._loop)
@@ -106,20 +106,23 @@
     # asyncio.protocol interface methods
     def connection_made(self, transport):
         """Called when asyncio.Protocol establishes the network connection."""
-        raise NotImplementedError
+        self.log.info('Connection established to PLM')
+        self.transport = transport
+
+        # Testing to see if this fixes the 2413S issue
+        self.transport.serial.timeout = 1
+        self.transport.serial.write_timeout = 1
+        self.transport.set_write_buffer_limits(128)
+        # limit = self.transport.get_write_buffer_size()
+        # self.log.debug('Write buffer size is %d', limit)
+        coro = self._setup_devices()
+        asyncio.ensure_future(coro, loop=self._loop)
 
     def data_received(self, data):
         """Called when asyncio.Protocol detects received data from network."""
         self.log.debug("Starting: data_received")
         self.log.debug('Received %d bytes from PLM: %s',
                        len(data), binascii.hexlify(data))
-<<<<<<< HEAD
-        self._buffer.put_nowait(data)
-        #self._buffer.
-        #self.log.debug('Total buffer: %s', binascii.hexlify(self._buffer))
-        asyncio.ensure_future(self._peel_messages_from_buffer(),
-                              loop=self._loop)
-=======
         self._buffer.extend(data)
         self.log.debug('Total buffer: %s', binascii.hexlify(self._buffer))
         self._peel_messages_from_buffer()
@@ -143,7 +146,6 @@
             except IndexError:
                 self.log.debug('Last item in self._recv_queue reached.')
                 worktodo = False
->>>>>>> 1ea30367
 
         self.log.debug("Finishing: data_received")
 
@@ -261,10 +263,6 @@
                 write_bytes = msg.bytes
                 if hasattr(msg, 'acknak') and msg.acknak:
                     write_bytes = write_bytes[:-1]
-                if self.transport:
-                    self.log.debug('Transport is open')
-                else:
-                    self.log.debug("Transport is not open. Cannot write")
                 self.transport.write(msg.bytes)
                 if wait_nak:
                     self.log.debug('Waiting for ACK or NAK message')
@@ -348,9 +346,6 @@
             template_all_link_complete,
             self._handle_assign_to_all_link_group)
 
-<<<<<<< HEAD
-    @asyncio.coroutine
-=======
         self._message_callbacks.add(
             template_x10_send,
             self._handle_x10_send_receive)
@@ -359,71 +354,33 @@
             template_x10_received,
             self._handle_x10_send_receive)
 
->>>>>>> 1ea30367
     def _peel_messages_from_buffer(self):
         self.log.debug("Starting: _peel_messages_from_buffer")
         lastlooplen = 0
         worktodo = True
-        buffer = bytearray()
+
         while worktodo:
-            buffer.extend(self._unpack_buffer())
-            if len(buffer) < 2:
+            if len(self._buffer) == 0:
                 worktodo = False
                 break
-            self.log.debug('Total buffer: %s', binascii.hexlify(buffer))
-            msg, buffer = insteonplm.messages.create(buffer)
+            msg = insteonplm.messages.create(self._buffer)
 
             if msg is not None:
-                self.log.debug('Msg buffer: %s', msg.hex)
                 self._recv_queue.appendleft(msg)
-                #buffer = buffer[len(msg.bytes):]
-
-            self.log.debug('Post buffer: %s', binascii.hexlify(buffer))
-            if len(buffer) < 2:
-                self.log.debug('Buffer too short to have a message')
+                self._buffer = self._buffer[len(msg.bytes):]
+
+            if len(self._buffer) < 2:
                 worktodo = False
                 break
 
-            if len(buffer) == lastlooplen:
-                self.log.debug("Buffer size did not change wait for more data")
+            if len(self._buffer) == lastlooplen:
+                # Buffer size did not change so we should wait for more data
                 worktodo = False
                 break
 
-            lastlooplen = len(buffer)
-        if len(buffer) > 0:
-            buffer.extend(self._unpack_buffer())
-            self._buffer.put_nowait(buffer)
-        
-        
-        self.log.debug('Messages in queue: %d', len(self._recv_queue))
-        worktodo = True
-        while worktodo:
-            try:
-                msg = self._recv_queue.pop()
-                self.log.debug('Processing message %s', msg)
-                callbacks = \
-                    self._message_callbacks.get_callbacks_from_message(msg)
-                if hasattr(msg, 'isack') or hasattr(msg, 'isnak'):
-                    self._acknak_queue.put_nowait(msg)
-                if hasattr(msg, 'address'):
-                    device = self.devices[msg.address.hex]
-                    if device:
-                        device.receive_message(msg)
-                for callback in callbacks:
-                    self._loop.call_soon(callback, msg)
-            except IndexError:
-                self.log.debug('Last item in self._recv_queue reached.')
-                worktodo = False
-
-
+            lastlooplen = len(self._buffer)
 
         self.log.debug("Finishing: _peel_messages_from_buffer")
-
-    def _unpack_buffer(self):
-        buffer = bytearray()
-        while not self._buffer.empty():
-            buffer.extend(self._buffer.get_nowait())
-        return buffer
 
     def _handle_assign_to_all_link_group(self, msg):
         cat = 0xff
@@ -506,17 +463,10 @@
         self._aldb[rec_num] = ALDBRecord(rec_num, msg.controlFlags,
                                          msg.group, msg.address,
                                          cat, subcat, product_key)
-<<<<<<< HEAD
-        if self.devices[msg.address.hex] is None:
-            self.log.debug('ALDB Data: address %s data1: %02x '
-                           'data1: %02x data3: %02x',
-                           msg.address.hex, cat, subcat, product_key)
-=======
         if self.devices[msg.address.id] is None:
             self.log.debug('Product data: address %s cat: %02x '
                            'subcat: %02x product_key: %02x',
                            msg.address.id, cat, subcat, product_key)
->>>>>>> 1ea30367
 
             # Get a device from the ALDB based on cat, subcat and product_key
             device = self.devices.create_device_from_category(
@@ -696,21 +646,6 @@
                 string - valid directory path
     """
 
-    # asyncio.protocol interface methods
-    def connection_made(self, transport):
-        """Called when asyncio.Protocol establishes the network connection."""
-        self.log.info('Connection established to PLM')
-        self.transport = transport
-
-        # Testing to see if this fixes the 2413S issue
-        self.transport.serial.timeout = 1
-        self.transport.serial.write_timeout = 1
-        self.transport.set_write_buffer_limits(128)
-        # limit = self.transport.get_write_buffer_size()
-        # self.log.debug('Write buffer size is %d', limit)
-        coro = self._setup_devices()
-        asyncio.ensure_future(coro, loop=self._loop)
-
 
 class Hub(IM):
     """Insteon Hub device.
@@ -731,13 +666,4 @@
                 asyncio.loop
             :type workdir:
                 string - valid directory path
-    """
-
-    # asyncio.protocol interface methods
-    def connection_made(self, transport):
-        """Called when asyncio.Protocol establishes the network connection."""
-        self.log.info('Connection established to Hub')
-        self.log.debug('Transport: %s', transport)
-        self.transport = transport
-        coro = self._setup_devices()
-        asyncio.ensure_future(coro, loop=self._loop)+    """