--- conflicted
+++ resolved
@@ -122,24 +122,15 @@
             device.model,
         )
         for state in device.states:
-<<<<<<< HEAD
-            device.states[state].register_updates(self.async_state_change_callback)
-=======
             device.states[state].register_updates(
                 self.async_state_change_callback)
-            _LOGGING.info('Device: %s:%x New state registered: %s',
+            _LOGGING.info("Device: %s:%x New state registered: %s",
                           device.id, state, device.states[state].name)
->>>>>>> 9fce811a
 
     # pylint: disable=no-self-use
     def async_state_change_callback(self, addr, state, value):
         """Log the state change."""
-<<<<<<< HEAD
-        _LOGGING.info("Device %s state %s value is changed to %s", addr, state, value)
-=======
-        _LOGGING.info('Device %s state 0x%x value is changed to %s',
-                      addr.human, state, value)
->>>>>>> 9fce811a
+        _LOGGING.info("Device %s state %s value is changed to %s", addr.human, state, value)
 
     def async_aldb_loaded_callback(self):
         """Unlock the ALDB load lock when loading is complete."""
@@ -300,12 +291,7 @@
                     _LOGGING.info("ALDB partially loaded for device %s", addr)
                 for mem_addr in device.aldb:
                     record = device.aldb[mem_addr]
-<<<<<<< HEAD
-                    _LOGGING.debug("mem_addr: %s", mem_addr)
                     _LOGGING.info("ALDB record: %s", record)
-=======
-                    _LOGGING.info('ALDB record: %s', record)
->>>>>>> 9fce811a
             else:
                 _LOGGING.info(
                     "ALDB not loaded. " "Use `load_aldb %s` first.", device.address.id
@@ -1037,11 +1023,7 @@
             if func:
                 print(func.__doc__)
             else:
-<<<<<<< HEAD
                 _LOGGING.error("Command %s not found", cmds[0])
-=======
-                print('Command ', cmds[0], ' not found')
->>>>>>> 9fce811a
         else:
             print("Available command list: ")
             for curr_cmd in dir(self.__class__):
