--- conflicted
+++ resolved
@@ -49,7 +49,6 @@
         self._devices[key] = device
 
         if device.address.is_x10:
-<<<<<<< HEAD
             _LOGGER.debug("New X10 Device %r: %s", key, device.description)
         else:
             _LOGGER.debug(
@@ -59,13 +58,6 @@
                 device.cat,
                 device.subcat,
             )
-=======
-            _LOGGER.info('New X10 Device %r: %s', key, device.description)
-        else:
-            _LOGGER.info('New INSTEON Device %r: %s (%02x:%02x)',
-                         key, device.description, device.cat,
-                         device.subcat)
->>>>>>> 9fce811a
 
         for callback in self._cb_new_device:
             callback(device)
@@ -179,16 +171,11 @@
                     plm, addr, cat, subcat, product_key
                 )
                 if device:
-<<<<<<< HEAD
                     _LOGGER.debug(
                         "Device with id %s added to device list "
                         "from device override data.",
                         addr,
                     )
-=======
-                    _LOGGER.info('Device with id %s added to device list '
-                                 'from device override data.', addr)
->>>>>>> 9fce811a
                     self[addr] = device
 
     # Save device information
@@ -228,13 +215,8 @@
 
     def _add_saved_device_info(self, **kwarg):
         """Register device info from the saved data file."""
-<<<<<<< HEAD
         addr = kwarg.get("address")
         _LOGGER.debug("Found saved device with address %s", addr)
-=======
-        addr = kwarg.get('address')
-        _LOGGER.info('Found saved device with address %s', addr)
->>>>>>> 9fce811a
         self._saved_devices[addr] = kwarg
 
     async def load_saved_device_info(self):
