"""Embodies the INSTEON Product Database static data and access methods."""
import logging
import collections

from insteonplm.devices.unknowndevice import UnknownDevice
from insteonplm.devices.generalController import (
    GeneralController,
    GeneralController_2342,
    GeneralController_2342_4,
    GeneralController_2342_8,
)
from insteonplm.devices.dimmableLightingControl import (
    DimmableLightingControl,
    DimmableLightingControl_2475F,
    DimmableLightingControl_2334_222_6,
    DimmableLightingControl_2334_222_8,
)
from insteonplm.devices.switchedLightingControl import (
    SwitchedLightingControl,
    SwitchedLightingControl_2334_222_6,
    SwitchedLightingControl_2334_222_8,
    SwitchedLightingControl_2663_222,
)
from insteonplm.devices.climateControl import ClimateControl_2441th
from insteonplm.devices.securityHealthSafety import (
    SecurityHealthSafety,
    SecurityHealthSafety_2421,
    SecurityHealthSafety_2842_222,
    SecurityHealthSafety_2852_222,
    SecurityHealthSafety_2845_222,
    SecurityHealthSafety_2982_222,
)
from insteonplm.devices.sensorsActuators import SensorsActuators, SensorsActuators_2450
from insteonplm.devices.windowCoverings import WindowCovering
from insteonplm.devices.x10 import (
    X10OnOff,
    X10Dimmable,
    X10Sensor,
    X10AllUnitsOff,
    X10AllLightsOn,
    X10AllLightsOff,
)

# pylint: disable=line-too-long
# pylint: disable=too-few-public-methods

_LOGGER = logging.getLogger(__name__)


Product = collections.namedtuple(
    "Product", "cat subcat product_key description model deviceclass"
)


X10Product = collections.namedtuple("X10Product", "feature deviceclass")

# flake8: noqa
class IPDB:
    """Embodies the INSTEON Product Database static data and access methods."""

    # pylint disable=line-too-long
    _products = [
<<<<<<< HEAD
        Product(None, None, None, "Unknown Device", "", UnknownDevice),
        Product(0x00, None, None, "Generic General Controller", "", GeneralController),
        Product(0x00, 0x04, None, "ControLinc", "2430", GeneralController),
        Product(0x00, 0x05, 0x000034, "RemoteLinc", "2440", GeneralController),
        Product(
            0x00, 0x06, None, "ICON Tabletop Controller", "2830", GeneralController
        ),
        Product(0x00, 0x08, None, "EZBridge/EZServer", "", GeneralController),
        Product(0x00, 0x09, None, "SignaLinc", "2442", GeneralController),
        Product(0x00, 0x0A, 0x000007, "Poolux LCD Controller", "", GeneralController),
        Product(0x00, 0x0B, 0x000022, "Range Extender", "2443", GeneralController),
        Product(0x00, 0x0C, 0x000028, "IES Color Touchscreen", "", GeneralController),
        Product(
            0x00,
            0x10,
            None,
            "Mini Remote - 4 Scene",
            "2444A2WH4",
            GeneralController_2342_4,
        ),
        Product(
            0x00, 0x11, None, "Mini Remote - Switch", "2444A3", GeneralController_2342
        ),
        Product(
            0x00,
            0x12,
            None,
            "Mini Remote - 8 Scene",
            "2444A2WH8",
            GeneralController_2342_8,
        ),
        Product(
            0x00,
            0x14,
            None,
            "Mini Remote - 4 Scene",
            "2342-432",
            GeneralController_2342_4,
        ),
        Product(
            0x00, 0x15, None, "Mini Remote - Switch", "2342-442", GeneralController_2342
        ),
        Product(
            0x00,
            0x16,
            None,
            "Mini Remote - 8 Scene",
            "2342-422",
            GeneralController_2342_8,
        ),
        Product(
            0x00,
            0x17,
            None,
            "Mini Remote - 4 Scene",
            "2342-532",
            GeneralController_2342_4,
        ),
        Product(
            0x00,
            0x18,
            None,
            "Mini Remote - 8 Scene",
            "2342-522",
            GeneralController_2342_8,
        ),
        Product(
            0x00, 0x19, None, "Mini Remote - Switch", "2342-542", GeneralController_2342
        ),
        Product(
            0x00,
            0x1A,
            None,
            "Mini Remote - 8 Scene",
            "2342-222",
            GeneralController_2342_8,
        ),
        Product(
            0x00,
            0x1B,
            None,
            "Mini Remote - 4 Scene",
            "2342-232",
            GeneralController_2342_4,
        ),
        Product(
            0x00, 0x1C, None, "Mini Remote - Switch", "2342-242", GeneralController_2342
        ),
        Product(0x00, 0x1D, 0x000022, "Range Extender", "2992-222", GeneralController),
        Product(
            0x01,
            None,
            None,
            "Generic Dimmable Lighting Control",
            "",
            DimmableLightingControl,
        ),
        Product(0x01, 0x00, None, "LampLinc Dimmer", "2456D3", DimmableLightingControl),
        Product(
            0x01, 0x01, None, "SwitchLinc Dimmer", "2476D", DimmableLightingControl
        ),
        Product(
            0x01, 0x02, None, "In-LineLinc Dimmer", "2475D", DimmableLightingControl
        ),
        Product(
            0x01, 0x03, None, "ICON Dimmer Switch", "2876D", DimmableLightingControl
        ),
        Product(
            0x01, 0x04, None, "SwitchLinc Dimmer", "2476DH", DimmableLightingControl
        ),
        Product(
            0x01,
            0x05,
            0x000041,
            "Keypad Countdown Timer",
            "2484DWH8",
            DimmableLightingControl,
        ),
        Product(0x01, 0x06, None, "LampLinc", "2456D2", DimmableLightingControl),
        Product(0x01, 0x07, None, "ICON LampLinc", "2856D2", DimmableLightingControl),
        Product(0x01, 0x07, None, "ICON LampLinc", "2856D2B", DimmableLightingControl),
        Product(
            0x01,
            0x09,
            0x000037,
            "KeypadLinc Dimmer",
            "2486DWH6",
            DimmableLightingControl_2334_222_6,
        ),
        Product(
            0x01, 0x0A, None, "ICON In-Wall Controller", "", DimmableLightingControl
        ),
        Product(0x01, 0x0B, None, "Dimmer Module", "2632-422", DimmableLightingControl),
        Product(
            0x01,
            0x0C,
            0x00001D,
            "KeypadLinc Dimmer",
            "2486DWH8",
            DimmableLightingControl_2334_222_8,
        ),
        Product(0x01, 0x0D, None, "SocketLinc", "2454D", DimmableLightingControl),
        Product(0x01, 0x0E, None, "LampLinc Dimmer", "2457D2", DimmableLightingControl),
        Product(0x01, 0x0F, None, "Dimmer Module", "2632-432", DimmableLightingControl),
        Product(0x01, 0x11, None, "Dimmer Module", "2632-442", DimmableLightingControl),
        Product(0x01, 0x12, None, "Dimmer Module", "2632-522", DimmableLightingControl),
        Product(
            0x01,
            0x13,
            0x000032,
            "SwitchLinc Dimmer (Lixar)",
            "2676D-B",
            DimmableLightingControl,
        ),
        Product(
            0x01, 0x17, None, "ToggleLinc Dimmer", "2466DW", DimmableLightingControl
        ),
        Product(
            0x01,
            0x18,
            None,
            "ICON SwitchLinc Dimmer In-line Companion",
            "2474D",
            DimmableLightingControl,
        ),
        Product(
            0x01, 0x19, None, "SwitchLinc Dimmer", "2476D", DimmableLightingControl
        ),
        Product(
            0x01, 0x1A, None, "In-LineLinc Dimmer", "2475D", DimmableLightingControl
        ),
        Product(
            0x01,
            0x1B,
            None,
            "KeypadLinc Dimmer",
            "2486DWH6",
            DimmableLightingControl_2334_222_6,
        ),
        Product(
            0x01,
            0x1B,
            0x00001D,
            "KeypadLinc Dimmer",
            "2486DWH6",
            DimmableLightingControl_2334_222_6,
        ),
        Product(
            0x01,
            0x1C,
            None,
            "KeypadLinc Dimmer",
            "2486DWH8",
            DimmableLightingControl_2334_222_8,
        ),
        Product(
            0x01, 0x1D, None, "SwitchLinc Dimmer", "2476DH", DimmableLightingControl
        ),
        Product(
            0x01, 0x1E, None, "ICON Dimmer Switch", "2876D", DimmableLightingControl
        ),
        Product(
            0x01,
            0x1F,
            0x0000000,
            "ToggleLinc Dimmer",
            "2466DW",
            DimmableLightingControl,
        ),
        Product(
            0x01, 0x20, None, "SwitchLinc Dimmer", "2477D", DimmableLightingControl
        ),
        Product(
            0x01, 0x20, 0x00006B, "SwitchLinc Dimmer", "2477D", DimmableLightingControl
        ),
        Product(
            0x01, 0x21, None, "OutletLinc Dimmer", "2472DWH", DimmableLightingControl
        ),
        Product(
            0x01, 0x22, None, "LampLinc Dimmer", "2457D2X", DimmableLightingControl
        ),
        Product(0x01, 0x23, None, "LampLinc EZ", "2457D2", DimmableLightingControl),
        Product(
            0x01,
            0x24,
            None,
            "SwitchLinc 2-Wire Dimmer",
            "2474DWH",
            DimmableLightingControl,
        ),
        Product(
            0x01,
            0x25,
            None,
            "INSTEON Ballast Dimmer",
            "2475DA2",
            DimmableLightingControl,
        ),
        Product(0x01, 0x27, 0x000087, "Wall Dimmer", "4701", DimmableLightingControl),
        Product(
            0x01, 0x29, 0x000089, "Wall Keypad Dimmer", "4703", DimmableLightingControl
        ),
        Product(
            0x01, 0x2A, 0x00008B, "Plug-in Dimmer", "4705", DimmableLightingControl
        ),
        Product(
            0x01, 0x2B, 0x000091, "Wall Dimmer - 1000W", "4711", DimmableLightingControl
        ),
        Product(
            0x01, 0x2C, 0x000092, "In-Line Dimmer", "4712", DimmableLightingControl
        ),
        Product(
            0x01, 0x2D, 0x00009E, "SwitchLinc Dimmer", "2477DH", DimmableLightingControl
        ),
        Product(0x01, 0x2E, None, "FanLinc", "2475F", DimmableLightingControl_2475F),
        Product(
            0x01,
            0x2F,
            None,
            "KeypadLinc Schedule Timer with Dimmer",
            "2484DST6",
            DimmableLightingControl,
        ),
        Product(
            0x01, 0x30, None, "SwitchLinc Dimmer", "2476D", DimmableLightingControl
        ),
        Product(
            0x01, 0x31, None, "SwitchLinc Dimmer", "2478D", DimmableLightingControl
        ),
        Product(
            0x01, 0x31, None, "SwitchLinc Dimmer", "2478D", DimmableLightingControl
        ),
        Product(
            0x01, 0x32, None, "In-LineLinc Dimmer", "2475DA1", DimmableLightingControl
        ),
        Product(
            0x01, 0x34, None, "DIN Rail Dimmer", "2252-222", DimmableLightingControl
        ),
        Product(
            0x01, 0x34, None, "DIN Rail Dimmer", "2452-222", DimmableLightingControl
        ),
        Product(0x01, 0x35, None, "Micro Dimmer", "2442-222", DimmableLightingControl),
        Product(
            0x01, 0x36, None, "DIN Rail Dimmer", "2452-422", DimmableLightingControl
        ),
        Product(
            0x01, 0x37, None, "DIN Rail Dimmer", "2452-522", DimmableLightingControl
        ),
        Product(0x01, 0x38, None, "Micro Dimmer", "2442-422", DimmableLightingControl),
        Product(0x01, 0x39, None, "Micro Dimmer", "2442-522", DimmableLightingControl),
        Product(0x01, 0x3A, None, "LED Bulb", "2672-222", DimmableLightingControl),
        Product(0x01, 0x3B, None, "LED Bulb", "2672-422", DimmableLightingControl),
        Product(0x01, 0x3C, None, "LED Bulb", "2672-522", DimmableLightingControl),
        Product(
            0x01, 0x3D, None, "Ballast Dimmer", "2446-422", DimmableLightingControl
        ),
        Product(
            0x01, 0x3E, None, "Ballast Dimmer", "2446-522", DimmableLightingControl
        ),
        Product(
            0x01, 0x3F, None, "Fixture Dimmer", "2447-422", DimmableLightingControl
        ),
        Product(
            0x01, 0x40, None, "Fixture Dimmer", "2447-522", DimmableLightingControl
        ),
        Product(
            0x01,
            0x41,
            None,
            "Keypad Dimmer",
            "2334-222",
            DimmableLightingControl_2334_222_8,
        ),
        Product(
            0x01,
            0x42,
            None,
            "Keypad Dimmer",
            "2334-232",
            DimmableLightingControl_2334_222_6,
        ),
        Product(
            0x01,
            0x42,
            None,
            "Keypad with Dimmer",
            "2334-232",
            DimmableLightingControl_2334_222_6,
        ),
        Product(
            0x01, 0x49, None, "LED PAR38 Bulb", "2674-222", DimmableLightingControl
        ),
        Product(
            0x01, 0x4A, None, "LED PAR38 Bulb", "2674-422", DimmableLightingControl
        ),
        Product(
            0x01, 0x4B, None, "LED PAR38 Bulb", "2672-522", DimmableLightingControl
        ),
        Product(0x01, 0x4C, None, "LED Bulb", "2672-522", DimmableLightingControl),
        Product(0x01, 0x4D, None, "LED Bulb", "2672-522", DimmableLightingControl),
        Product(
            0x01, 0x4E, None, "LED PAR38 Bulb", "2674-422", DimmableLightingControl
        ),
        Product(
            0x01, 0x4F, None, "LED PAR38 Bulb", "2672-522", DimmableLightingControl
        ),
        Product(
            0x02,
            None,
            None,
            "Generic Switched Lighting Control",
            "",
            SwitchedLightingControl,
        ),
        Product(
            0x02,
            0x05,
            None,
            "KeypadLinc On/Off",
            "2486SWH8",
            SwitchedLightingControl_2334_222_8,
        ),
        Product(
            0x02,
            0x06,
            None,
            "Outdoor ApplianceLinc",
            "2456S3E",
            SwitchedLightingControl,
        ),
        Product(0x02, 0x07, None, "TimerLinc", "2456S3T", SwitchedLightingControl),
        Product(
            0x02, 0x08, 0x000023, "OutletLinc Relay", "2473SWH", SwitchedLightingControl
        ),
        Product(0x02, 0x09, None, "ApplianceLinc", "2456S3", SwitchedLightingControl),
        Product(0x02, 0x0A, None, "SwitchLinc Relay", "2476S", SwitchedLightingControl),
        Product(
            0x02, 0x0B, None, "ICON On/Off Switch", "2876S", SwitchedLightingControl
        ),
        Product(
            0x02,
            0x0C,
            None,
            "ICON Appliance Module",
            "2856S3B",
            SwitchedLightingControl,
        ),
        Product(
            0x02, 0x0D, None, "ToggleLinc On/Off", "2466SW", SwitchedLightingControl
        ),
        Product(
            0x02,
            0x0E,
            None,
            "SwitchLinc Relay Countdown Timer",
            "2476ST",
            SwitchedLightingControl,
        ),
        Product(
            0x02,
            0x0F,
            None,
            "KeypadLinc On/Off",
            "2486SWH6",
            SwitchedLightingControl_2334_222_6,
        ),
        Product(
            0x02,
            0x0F,
            0x000036,
            "KeypadLinc On/Off",
            "2486SWH6",
            SwitchedLightingControl_2334_222_6,
        ),
        Product(
            0x02, 0x10, 0x00001B, "In-LineLinc Relay", "2475S", SwitchedLightingControl
        ),
        Product(0x02, 0x11, None, "EZSwitch30", "", SwitchedLightingControl),
        Product(
            0x02,
            0x12,
            0x00003E,
            "ICON In-LineLinc Relay",
            "2474S",
            SwitchedLightingControl,
        ),
        Product(
            0x02,
            0x13,
            None,
            "Icon SwitchLinc Relay (Lixar)",
            "2676R-B",
            SwitchedLightingControl,
        ),
        Product(
            0x02,
            0x14,
            None,
            "In-LineLinc Relay with Sense",
            "2475S2",
            SwitchedLightingControl,
        ),
        Product(
            0x02,
            0x15,
            None,
            "SwitchLinc Relay with Sense",
            "2476S",
            SwitchedLightingControl,
        ),
        Product(
            0x02, 0x16, None, "ICON On/Off Switch", "2876S", SwitchedLightingControl
        ),
        Product(
            0x02,
            0x17,
            None,
            "ICON Appliance Module",
            "2856S3B",
            SwitchedLightingControl,
        ),
        Product(
            0x02,
            0x18,
            0x000060,
            "SwitchLinc 220V Relay",
            "2494S220",
            SwitchedLightingControl,
        ),
        Product(
            0x02,
            0x19,
            None,
            "SwitchLinc 220V Relay",
            "2494S220",
            SwitchedLightingControl,
        ),
        Product(
            0x02,
            0x1A,
            0x0000000,
            "ToggleLinc On/Off",
            "2466SW",
            SwitchedLightingControl,
        ),
        Product(0x02, 0x1C, None, "SwitchLinc Relay", "2476S", SwitchedLightingControl),
        Product(
            0x02,
            0x1E,
            None,
            "KeypadLinc On/Off",
            "2487S",
            SwitchedLightingControl_2334_222_6,
        ),
        Product(
            0x02, 0x1F, None, "In-LineLinc On/Off", "2475SDB", SwitchedLightingControl
        ),
        Product(
            0x02, 0x20, 0x00008A, "Wall Keypad Switch", "4704", SwitchedLightingControl
        ),
        Product(0x02, 0x21, 0x00008C, "Outlet Switch", "4707", SwitchedLightingControl),
        Product(
            0x02, 0x22, 0x000093, "In-Line Switch", "4713", SwitchedLightingControl
        ),
        Product(0x02, 0x23, 0x000088, "Wall Switch", "4702", SwitchedLightingControl),
        Product(
            0x02,
            0x24,
            0x0000A1,
            "Wall Keypad Switch 277V",
            "4102",
            SwitchedLightingControl,
        ),
        Product(
            0x02,
            0x25,
            None,
            "Keypad Countdown Timer 8-button",
            "2484SWH8",
            SwitchedLightingControl,
        ),
        Product(
            0x02,
            0x26,
            None,
            "KeypadLinc Schedule Timer On/Off Switch",
            "2485SWH6",
            SwitchedLightingControl,
        ),
        Product(
            0x02,
            0x29,
            None,
            "SwitchLinc Relay Countdown Timer",
            "2476ST",
            SwitchedLightingControl,
        ),
        Product(
            0x02,
            0x2A,
            None,
            "SwitchLinc Relay (Dual-Band)",
            "2477S",
            SwitchedLightingControl,
        ),
        Product(
            0x02,
            0x2B,
            None,
            "In-LineLinc On/Off",
            "2475SDB-50",
            SwitchedLightingControl,
        ),
        Product(
            0x02,
            0x2B,
            None,
            "In-LineLinc On/Off)",
            "2475SDB-50",
            SwitchedLightingControl,
        ),
        Product(
            0x02,
            0x2C,
            None,
            "KeypadLinc On/Off",
            "2487S",
            SwitchedLightingControl_2334_222_6,
        ),
        Product(
            0x02,
            0x2C,
            None,
            "KeypadLinc On/Off",
            "2487S-50",
            SwitchedLightingControl_2334_222_6,
        ),
        Product(0x02, 0x2D, None, "On/Off Module", "2633-422", SwitchedLightingControl),
        Product(
            0x02, 0x2E, None, "DIN Rail On/Off", "2453-222", SwitchedLightingControl
        ),
        Product(0x02, 0x2F, None, "Micro On/Off", "2443-222", SwitchedLightingControl),
        Product(0x02, 0x30, None, "On/Off Module", "2633-432", SwitchedLightingControl),
        Product(0x02, 0x31, None, "Micro On/Off", "2443-422", SwitchedLightingControl),
        Product(0x02, 0x32, None, "Micro On/Off", "2443-522", SwitchedLightingControl),
        Product(
            0x02, 0x33, None, "DIN Rail On/Off", "2453-422", SwitchedLightingControl
        ),
        Product(
            0x02, 0x34, None, "DIN Rail On/Off", "2453-522", SwitchedLightingControl
        ),
        Product(0x02, 0x35, None, "On/Off Module", "2633-442", SwitchedLightingControl),
        Product(0x02, 0x36, None, "On/Off Module", "2633-522", SwitchedLightingControl),
        Product(0x02, 0x37, None, "On/Off Module", "2635-222", SwitchedLightingControl),
        Product(
            0x02,
            0x38,
            None,
            "On/Off Outdoor Module",
            "2634-222",
            SwitchedLightingControl,
        ),
        Product(
            0x02,
            0x39,
            None,
            "On/Off Outlet",
            "2663-222",
            SwitchedLightingControl_2663_222,
        ),
        Product(0x03, None, None, "Generic Network Bridge Controller", "", None),
        Product(0x03, 0x01, None, "PowerLinc Serial", "2414S", None),
        Product(0x03, 0x02, None, "PowerLinc USB", "2414U", None),
        Product(0x03, 0x03, None, "ICON PLC Serial", "", None),
        Product(0x03, 0x04, None, "ICON PLC USB", "", None),
        Product(0x03, 0x05, 0x00000C, "PowerLinc Serial Modem", "2412S", None),
        Product(0x03, 0x06, None, "IRLinc Receiver", "2411R", None),
        Product(0x03, 0x07, None, "IRLinc Transmitter", "2411T", None),
        Product(0x03, 0x0B, 0x000030, "PowerLinc USB Modem", "2412U", None),
        Product(0x03, 0x0D, 0x000035, "SimpleHomeNet EZX10RF", "", None),
        Product(0x03, 0x0F, 0x00003B, "EZX10IR", "", None),
        Product(0x03, 0x10, None, "SmartLinc", "2412N", None),
        Product(0x03, 0x11, None, "PowerLinc Serial Modem", "2413S", None),
        Product(0x03, 0x13, 0x000030, "PowerLinc USB Modem", "2412UH", None),
        Product(0x03, 0x14, 0x00000C, "PowerLinc Serial Modem", "2412SH", None),
        Product(0x03, 0x15, None, "PowerLinc USB Modem", "2413U", None),
        Product(0x03, 0x18, None, "Central Controller", "2243-222", None),
        Product(0x03, 0x19, None, "PowerLinc Serial Modem", "2413SH", None),
        Product(0x03, 0x1A, None, "PowerLinc USB Modem", "2413UH", None),
        Product(0x03, 0x1B, None, "iGateway", "2423A4", None),
        Product(0x03, 0x1F, 0x00007E, "USB Adapter", "2448A7", None),
        Product(0x03, 0x20, 0x00007E, "USB Adapter", "2448A7", None),
        Product(0x03, 0x21, 0x00008E, "USB Adapter", "2448A7H", None),
        Product(0x03, 0x22, 0x00008F, "Central Controller Interface", "4706A", None),
        Product(0x03, 0x23, 0x00008E, "USB Adapter", "2448A7H", None),
        Product(0x03, 0x24, 0x0000A2, "TouchLinc", "2448A7T", None),
        Product(0x03, 0x27, 0x0000A2, "TouchLinc", "2448A7T", None),
        Product(0x03, 0x2B, None, "Hub", "2242-222", None),
        Product(0x03, 0x2C, None, "Central Controller", "2243-422", None),
        Product(0x03, 0x2C, None, "Central Controller", "2243-442", None),
        Product(0x03, 0x2D, None, "Central Controller", "2243-522", None),
        Product(0x03, 0x2E, None, "Hub", "2242-422", None),
        Product(0x03, 0x2F, None, "Hub", "2242-522", None),
        Product(0x03, 0x30, None, "Hub", "2242-442", None),
        Product(0x03, 0x31, None, "Hub", "2242-232", None),
        Product(0x03, 0x32, None, "Hub", "2242-222", None),
        Product(0x03, 0x33, None, "Hub", "2245-555", None),
        Product(0x03, 0x34, None, "Hub", "2245-442", None),
        Product(0x03, 0x35, None, "Hub", "2245-422", None),
        Product(0x03, 0x36, None, "Hub", "2245-522", None),
        Product(0x03, 0x37, None, "Hub", "", None),
        Product(0x04, None, None, "Generic Irrigation Controler", "", None),
        Product(
            0x04, 0x00, 0x000001, "Compacta EZRain Sprinkler Controller", "31270", None
        ),
        Product(0x05, None, None, "Generic Climate Controller", "", None),
        Product(0x05, 0x00, None, "Broan SMSC080 Exhaust Fan", "", None),
        Product(0x05, 0x01, 0x000002, "EZTherm", "", None),
        Product(0x05, 0x02, None, "Broan SMSC110 Exhaust Fan", "", None),
        Product(0x05, 0x03, 0x00001F, "Thermostat Adapter", "2441V", None),
        Product(0x05, 0x04, 0x000024, "EZTherm", "", None),
        Product(0x05, 0x05, 0x000038, "Broan, Venmar, BEST Rangehoods", "", None),
        Product(
            0x05, 0x07, None, "Wireless Thermostat", "2441ZTH", ClimateControl_2441th
        ),
        Product(0x05, 0x08, None, "Thermostat", "2441TH", ClimateControl_2441th),
        Product(0x05, 0x09, 0x000094, "7 Day Thermostat", "4715", None),
        Product(
            0x05, 0x0A, None, "Wireless Thermostat", "2441ZTH", ClimateControl_2441th
        ),
        Product(0x05, 0x0B, None, "Thermostat", "2441TH", ClimateControl_2441th),
        Product(
            0x05, 0x0E, None, "Integrated Remote Control Thermostat", "2491T1E", None
        ),
        Product(0x05, 0x0F, None, "Thermostat", "2732-422", None),
        Product(0x05, 0x10, None, "Thermostat", "2732-522", None),
        Product(0x05, 0x11, None, "Wireless Thermostat", "2732-432", None),
        Product(0x05, 0x12, None, "Wireless Thermostat", "2732-532", None),
        Product(0x05, 0x13, None, "Thermostat Heat Pump", "2732-232", None),
        Product(0x05, 0x14, None, "Thermostat Heat Pump", "2732-432", None),
        Product(0x05, 0x15, None, "Thermostat Heat Pump", "2732-532", None),
        Product(
            0x05, 0x16, None, "Insteon Thermostat", "2441TH", ClimateControl_2441th
        ),
        Product(0x05, 0x17, None, "Insteon Thermostat", "2732-422", None),
        Product(0x05, 0x18, None, "Insteon Thermostat", "2732-522", None),
        Product(0x06, None, None, "Generic Pool Controller", "", None),
        Product(0x06, 0x00, 0x000003, "EZPool", "", None),
        Product(0x07, None, None, "Generic Sensor Actuator", "", SensorsActuators),
        Product(0x07, 0x00, None, "I/O Linc", "2450", SensorsActuators_2450),
        Product(0x07, 0x01, 0x000004, "EZSns1W", "", SensorsActuators),
        Product(0x07, 0x02, 0x0000012, "EZIO8T I/O Module", "", SensorsActuators),
        Product(0x07, 0x03, 0x0000005, "EZIO2X4", "", SensorsActuators),
        Product(0x07, 0x04, 0x0000013, "EZIO8SA", "", SensorsActuators),
        Product(0x07, 0x05, 0x0000014, "EZSnsRF", "", SensorsActuators),
        Product(0x07, 0x06, 0x0000015, "EZISnsRf", "", SensorsActuators),
        Product(0x07, 0x07, 0x0000014, "EZIO6I", "", SensorsActuators),
        Product(0x07, 0x08, 0x0000014, "EZIO4O", "", SensorsActuators),
        Product(0x07, 0x09, 0x0000000, "SynchroLinc", "2423A5", SensorsActuators),
        Product(0x07, 0x0D, None, "I/O Linc", "2450-50-60", SensorsActuators_2450),
        Product(0x07, 0x0E, None, "I/O Module", "2248-222", SensorsActuators),
        Product(0x07, 0x0F, None, "I/O Module", "2248-422", SensorsActuators),
        Product(0x07, 0x10, None, "I/O Module", "2248-442", SensorsActuators),
        Product(0x07, 0x11, None, "I/O Module", "2248-522", SensorsActuators),
        Product(0x09, None, None, "Generic Energy Management Controller", "", None),
        Product(0x09, 0x00, 0x0000006, "EZEnergy", "", None),
        Product(0x09, 0x01, 0x0000020, "OnSitePro Leak Detector", "", None),
        Product(0x09, 0x02, 0x0000021, "OnSitePro Control Valve", "", None),
        Product(0x09, 0x07, 0x0000000, "iMeter Solo", "2423A1", None),
        Product(0x09, 0x07, 0x000006C, "iMeter Solo", "2423A1", None),
        Product(
            0x09,
            0x0A,
            0x0000000,
            "220V/240V 30 AMP Load Controller Normally Open",
            "2477SA1",
            None,
        ),
        Product(
            0x09,
            0x0B,
            0x0000000,
            "220V/240V 30 AMP Load Controller Normally Closed",
            "2477SA2",
            None,
        ),
        Product(0x09, 0x0D, None, "Energy Display", "2441TH", None),
        Product(0x09, 0x10, 0x0000090, "Network Hub", "4700", None),
        Product(0x0E, None, None, "Generic Window Coverings", "", None),
        Product(0x0E, 0x00, 0x000000B, "Somfy Drape Controller RF Bridge", "", None),
        Product(0x0E, 0x01, 0x0000000, "Micro Open/Close", "2444-222", WindowCovering),
        Product(0x0E, 0x02, 0x0000000, "Micro Open/Close", "2444-422", WindowCovering),
        Product(0x0E, 0x03, 0x0000000, "Micro Open/Close", "2444-522", WindowCovering),
        Product(0x0F, None, None, "Generic Plumbing Controller", "", None),
        Product(
            0x0F,
            0x00,
            0x000000E,
            "Weiland Doors Central Drive and Controller",
            "",
            None,
        ),
        Product(
            0x0F, 0x01, 0x000000F, "Weiland Doors Secondary Central Drive", "", None
        ),
        Product(0x0F, 0x02, 0x0000010, "Weiland Doors Assist Drive", "", None),
        Product(0x0F, 0x03, 0x0000011, "Weiland Doors Elevation Drive", "", None),
        Product(0x0F, 0x04, 0x0000000, "GarageHawk Garage Unit", "", None),
        Product(0x0F, 0x05, 0x0000000, "GarageHawk Remote Unit", "", None),
        Product(0x0F, 0x06, 0x0000000, "MorningLinc", "2458A1", None),
        Product(0x0F, 0x07, None, "Deadbolt", "2863-222", None),
        Product(0x0F, 0x08, None, "Deadbolt", "2863-422", None),
        Product(0x0F, 0x09, None, "Deadbolt", "2863-522", None),
        Product(0x0F, 0x0A, 0x0000000, "Lock Controller", "2862-222", None),
        Product(
            0x10,
            None,
            None,
            "Generic Security, Heath and Safety Device",
            "",
            SecurityHealthSafety,
        ),
        Product(
            0x10, 0x01, None, "Motion Sensor", "2420M", SecurityHealthSafety_2842_222
        ),
        Product(
            0x10, 0x01, None, "Motion Sensor", "2842-222", SecurityHealthSafety_2842_222
        ),
        Product(
            0x10, 0x02, None, "Open/Close Sensor", "2421", SecurityHealthSafety_2421
        ),
        Product(
            0x10, 0x02, None, "Open/Close Sensor", "2843-222", SecurityHealthSafety_2421
        ),
        Product(
            0x10, 0x03, 0x0000A0, "Motion Sensor", "4716", SecurityHealthSafety_2842_222
        ),
        Product(
            0x10, 0x04, None, "Motion Sensor", "2842-422", SecurityHealthSafety_2842_222
        ),
        Product(
            0x10, 0x05, None, "Motion Sensor", "2842-522", SecurityHealthSafety_2842_222
        ),
        Product(
            0x10, 0x06, None, "Open/Close Sensor", "2843-422", SecurityHealthSafety_2421
        ),
        Product(
            0x10, 0x07, None, "Open/Close Sensor", "2843-522", SecurityHealthSafety_2421
        ),
        Product(
            0x10, 0x08, None, "Leak Sensor", "2852-222", SecurityHealthSafety_2852_222
        ),
        Product(
            0x10, 0x09, None, "Door Sensor", "2843-232", SecurityHealthSafety_2845_222
        ),
        Product(
            0x10, 0x0A, None, "Smoke Bridge", "2982-222", SecurityHealthSafety_2982_222
        ),
        Product(
            0x10, 0x11, None, "Door Sensor", "2845-222", SecurityHealthSafety_2845_222
        ),
        Product(
            0x10, 0x14, None, "Door Sensor", "2845-422", SecurityHealthSafety_2845_222
        ),
        Product(
            0x10, 0x15, None, "Door Sensor", "2845-522", SecurityHealthSafety_2845_222
        ),
        Product(
            0x10,
            0x16,
            None,
            "Motion Sensor II",
            "2844-222",
            SecurityHealthSafety_2842_222,
        ),
        Product(0xFF, 0x00, None, "Unrecognized INSTEON Device", "", UnknownDevice),
        Product(0xFF, 0x01, None, "Unknown Device", "", UnknownDevice),
=======
        Product(None, None, None, 'Unknown Device', '', UnknownDevice),

        Product(0x00, None, None, 'Generic General Controller', '', GeneralController),
        Product(0x00, 0x04, None, 'ControLinc', '2430', GeneralController),
        Product(0x00, 0x05, 0x000034, 'RemoteLinc', '2440', GeneralController),
        Product(0x00, 0x06, None, 'ICON Tabletop Controller', '2830', GeneralController),
        Product(0x00, 0x08, None, 'EZBridge/EZServer', '', GeneralController),
        Product(0x00, 0x09, None, 'SignaLinc', '2442', GeneralController),
        Product(0x00, 0x0A, 0x000007, 'Poolux LCD Controller', '', GeneralController),
        Product(0x00, 0x0B, 0x000022, 'Range Extender', '2443', GeneralController),
        Product(0x00, 0x0C, 0x000028, 'IES Color Touchscreen', '', GeneralController),
        Product(0x00, 0x10, None, 'Mini Remote - 4 Scene', '2444A2WH4', GeneralController_2342_4),
        Product(0x00, 0x11, None, 'Mini Remote - Switch', '2444A3', GeneralController_2342),
        Product(0x00, 0x12, None, 'Mini Remote - 8 Scene', '2444A2WH8', GeneralController_2342_8),
        Product(0x00, 0x14, None, 'Mini Remote - 4 Scene', '2342-432', GeneralController_2342_4),
        Product(0x00, 0x15, None, 'Mini Remote - Switch', '2342-442', GeneralController_2342),
        Product(0x00, 0x16, None, 'Mini Remote - 8 Scene', '2342-422', GeneralController_2342_8),
        Product(0x00, 0x17, None, 'Mini Remote - 4 Scene', '2342-532', GeneralController_2342_4),
        Product(0x00, 0x18, None, 'Mini Remote - 8 Scene', '2342-522', GeneralController_2342_8),
        Product(0x00, 0x19, None, 'Mini Remote - Switch', '2342-542', GeneralController_2342),
        Product(0x00, 0x1A, None, 'Mini Remote - 8 Scene', '2342-222', GeneralController_2342_8),
        Product(0x00, 0x1B, None, 'Mini Remote - 4 Scene', '2342-232', GeneralController_2342_4),
        Product(0x00, 0x1C, None, 'Mini Remote - Switch', '2342-242', GeneralController_2342),
        Product(0x00, 0x1D, 0x000022, 'Range Extender', '2992-222', GeneralController),

        Product(0x01, None, None, 'Generic Dimmable Lighting Control', '', DimmableLightingControl),
        Product(0x01, 0x00, None, 'LampLinc Dimmer', '2456D3', DimmableLightingControl),
        Product(0x01, 0x01, None, 'SwitchLinc Dimmer', '2476D', DimmableLightingControl),
        Product(0x01, 0x02, None, 'In-LineLinc Dimmer', '2475D', DimmableLightingControl),
        Product(0x01, 0x03, None, 'ICON Dimmer Switch', '2876D', DimmableLightingControl),
        Product(0x01, 0x04, None, 'SwitchLinc Dimmer', '2476DH', DimmableLightingControl),
        Product(0x01, 0x05, 0x000041, 'Keypad Countdown Timer', '2484DWH8', DimmableLightingControl),
        Product(0x01, 0x06, None, 'LampLinc', '2456D2', DimmableLightingControl),
        Product(0x01, 0x07, None, 'ICON LampLinc', '2856D2', DimmableLightingControl),
        Product(0x01, 0x07, None, 'ICON LampLinc', '2856D2B', DimmableLightingControl),
        Product(0x01, 0x09, 0x000037, 'KeypadLinc Dimmer', '2486DWH6', DimmableLightingControl_2334_222_6),
        Product(0x01, 0x0A, None, 'ICON In-Wall Controller', '', DimmableLightingControl),
        Product(0x01, 0x0B, None, 'Dimmer Module', '2632-422', DimmableLightingControl),
        Product(0x01, 0x0C, 0x00001D, 'KeypadLinc Dimmer', '2486DWH8', DimmableLightingControl_2334_222_8),
        Product(0x01, 0x0D, None, 'SocketLinc', '2454D', DimmableLightingControl),
        Product(0x01, 0x0E, None, 'LampLinc Dimmer', '2457D2', DimmableLightingControl),
        Product(0x01, 0x0F, None, 'Dimmer Module', '2632-432', DimmableLightingControl),
        Product(0x01, 0x11, None, 'Dimmer Module', '2632-442', DimmableLightingControl),
        Product(0x01, 0x12, None, 'Dimmer Module', '2632-522', DimmableLightingControl),
        Product(0x01, 0x13, 0x000032, 'SwitchLinc Dimmer (Lixar)', '2676D-B', DimmableLightingControl),
        Product(0x01, 0x17, None, 'ToggleLinc Dimmer', '2466DW', DimmableLightingControl),
        Product(0x01, 0x18, None, 'ICON SwitchLinc Dimmer In-line Companion', '2474D', DimmableLightingControl),
        Product(0x01, 0x19, None, 'SwitchLinc Dimmer', '2476D', DimmableLightingControl),
        Product(0x01, 0x1A, None, 'In-LineLinc Dimmer', '2475D', DimmableLightingControl),
        Product(0x01, 0x1B, None, 'KeypadLinc Dimmer', '2486DWH6', DimmableLightingControl_2334_222_6),
        Product(0x01, 0x1B, 0x00001D, 'KeypadLinc Dimmer', '2486DWH6', DimmableLightingControl_2334_222_6),
        Product(0x01, 0x1C, None, 'KeypadLinc Dimmer', '2486DWH8', DimmableLightingControl_2334_222_8),
        Product(0x01, 0x1D, None, 'SwitchLinc Dimmer', '2476DH', DimmableLightingControl),
        Product(0x01, 0x1E, None, 'ICON Dimmer Switch', '2876D', DimmableLightingControl),
        Product(0x01, 0x1F, 0x0000000, 'ToggleLinc Dimmer', '2466DW', DimmableLightingControl),
        Product(0x01, 0x20, None, 'SwitchLinc Dimmer', '2477D', DimmableLightingControl),
        Product(0x01, 0x20, 0x00006B, 'SwitchLinc Dimmer', '2477D', DimmableLightingControl),
        Product(0x01, 0x21, None, 'OutletLinc Dimmer', '2472DWH', DimmableLightingControl),
        Product(0x01, 0x22, None, 'LampLinc Dimmer', '2457D2X', DimmableLightingControl),
        Product(0x01, 0x23, None, 'LampLinc EZ', '2457D2', DimmableLightingControl),
        Product(0x01, 0x24, None, 'SwitchLinc 2-Wire Dimmer', '2474DWH', DimmableLightingControl),
        Product(0x01, 0x25, None, 'INSTEON Ballast Dimmer', '2475DA2', DimmableLightingControl),
        Product(0x01, 0x27, 0x000087, 'Wall Dimmer', '4701', DimmableLightingControl),
        Product(0x01, 0x29, 0x000089, 'Wall Keypad Dimmer', '4703', DimmableLightingControl),
        Product(0x01, 0x2A, 0x00008B, 'Plug-in Dimmer', '4705', DimmableLightingControl),
        Product(0x01, 0x2B, 0x000091, 'Wall Dimmer - 1000W', '4711', DimmableLightingControl),
        Product(0x01, 0x2C, 0x000092, 'In-Line Dimmer', '4712', DimmableLightingControl),
        Product(0x01, 0x2D, 0x00009E, 'SwitchLinc Dimmer', '2477DH', DimmableLightingControl),
        Product(0x01, 0x2E, None, 'FanLinc', '2475F', DimmableLightingControl_2475F),
        Product(0x01, 0x2F, None, 'KeypadLinc Schedule Timer with Dimmer', '2484DST6', DimmableLightingControl),
        Product(0x01, 0x30, None, 'SwitchLinc Dimmer', '2476D', DimmableLightingControl),
        Product(0x01, 0x31, None, 'SwitchLinc Dimmer', '2478D', DimmableLightingControl),
        Product(0x01, 0x31, None, 'SwitchLinc Dimmer', '2478D', DimmableLightingControl),
        Product(0x01, 0x32, None, 'In-LineLinc Dimmer', '2475DA1', DimmableLightingControl),
        Product(0x01, 0x34, None, 'DIN Rail Dimmer', '2252-222', DimmableLightingControl),
        Product(0x01, 0x34, None, 'DIN Rail Dimmer', '2452-222', DimmableLightingControl),
        Product(0x01, 0x35, None, 'Micro Dimmer', '2442-222', DimmableLightingControl),
        Product(0x01, 0x36, None, 'DIN Rail Dimmer', '2452-422', DimmableLightingControl),
        Product(0x01, 0x37, None, 'DIN Rail Dimmer', '2452-522', DimmableLightingControl),
        Product(0x01, 0x38, None, 'Micro Dimmer', '2442-422', DimmableLightingControl),
        Product(0x01, 0x39, None, 'Micro Dimmer', '2442-522', DimmableLightingControl),
        Product(0x01, 0x3A, None, 'LED Bulb', '2672-222', DimmableLightingControl),
        Product(0x01, 0x3B, None, 'LED Bulb', '2672-422', DimmableLightingControl),
        Product(0x01, 0x3C, None, 'LED Bulb', '2672-522', DimmableLightingControl),
        Product(0x01, 0x3D, None, 'Ballast Dimmer', '2446-422', DimmableLightingControl),
        Product(0x01, 0x3E, None, 'Ballast Dimmer', '2446-522', DimmableLightingControl),
        Product(0x01, 0x3F, None, 'Fixture Dimmer', '2447-422', DimmableLightingControl),
        Product(0x01, 0x40, None, 'Fixture Dimmer', '2447-522', DimmableLightingControl),
        Product(0x01, 0x41, None, 'Keypad Dimmer', '2334-222', DimmableLightingControl_2334_222_8),
        Product(0x01, 0x42, None, 'Keypad Dimmer', '2334-232', DimmableLightingControl_2334_222_6),
        Product(0x01, 0x42, None, 'Keypad with Dimmer', '2334-232', DimmableLightingControl_2334_222_6),
        Product(0x01, 0x49, None, 'LED PAR38 Bulb', '2674-222', DimmableLightingControl),
        Product(0x01, 0x4A, None, 'LED PAR38 Bulb', '2674-422', DimmableLightingControl),
        Product(0x01, 0x4B, None, 'LED PAR38 Bulb', '2672-522', DimmableLightingControl),
        Product(0x01, 0x4C, None, 'LED Bulb', '2672-522', DimmableLightingControl),
        Product(0x01, 0x4D, None, 'LED Bulb', '2672-522', DimmableLightingControl),
        Product(0x01, 0x4E, None, 'LED PAR38 Bulb', '2674-422', DimmableLightingControl),
        Product(0x01, 0x4F, None, 'LED PAR38 Bulb', '2672-522', DimmableLightingControl),

        Product(0x02, None, None, 'Generic Switched Lighting Control', '', SwitchedLightingControl),
        Product(0x02, 0x05, None, 'KeypadLinc On/Off', '2486SWH8', SwitchedLightingControl_2334_222_8),
        Product(0x02, 0x06, None, 'Outdoor ApplianceLinc', '2456S3E', SwitchedLightingControl),
        Product(0x02, 0x07, None, 'TimerLinc', '2456S3T', SwitchedLightingControl),
        Product(0x02, 0x08, 0x000023, 'OutletLinc Relay', '2473SWH', SwitchedLightingControl),
        Product(0x02, 0x09, None, 'ApplianceLinc', '2456S3', SwitchedLightingControl),
        Product(0x02, 0x0A, None, 'SwitchLinc Relay', '2476S', SwitchedLightingControl),
        Product(0x02, 0x0B, None, 'ICON On/Off Switch', '2876S', SwitchedLightingControl),
        Product(0x02, 0x0C, None, 'ICON Appliance Module', '2856S3B', SwitchedLightingControl),
        Product(0x02, 0x0D, None, 'ToggleLinc On/Off', '2466SW', SwitchedLightingControl),
        Product(0x02, 0x0E, None, 'SwitchLinc Relay Countdown Timer', '2476ST', SwitchedLightingControl),
        Product(0x02, 0x0F, None, 'KeypadLinc On/Off', '2486SWH6', SwitchedLightingControl_2334_222_6),
        Product(0x02, 0x0F, 0x000036, 'KeypadLinc On/Off', '2486SWH6', SwitchedLightingControl_2334_222_6),
        Product(0x02, 0x10, 0x00001B, 'In-LineLinc Relay', '2475S', SwitchedLightingControl),
        Product(0x02, 0x11, None, 'EZSwitch30', '', SwitchedLightingControl),
        Product(0x02, 0x12, 0x00003E, 'ICON In-LineLinc Relay', '2474S', SwitchedLightingControl),
        Product(0x02, 0x13, None, 'Icon SwitchLinc Relay (Lixar)', '2676R-B', SwitchedLightingControl),
        Product(0x02, 0x14, None, 'In-LineLinc Relay with Sense', '2475S2', SwitchedLightingControl),
        Product(0x02, 0x15, None, 'SwitchLinc Relay with Sense', '2476S', SwitchedLightingControl),
        Product(0x02, 0x16, None, 'ICON On/Off Switch', '2876S', SwitchedLightingControl),
        Product(0x02, 0x17, None, 'ICON Appliance Module', '2856S3B', SwitchedLightingControl),
        Product(0x02, 0x18, 0x000060, 'SwitchLinc 220V Relay', '2494S220', SwitchedLightingControl),
        Product(0x02, 0x19, None, 'SwitchLinc 220V Relay', '2494S220', SwitchedLightingControl),
        Product(0x02, 0x1A, 0x0000000, 'ToggleLinc On/Off', '2466SW', SwitchedLightingControl),
        Product(0x02, 0x1C, None, 'SwitchLinc Relay', '2476S', SwitchedLightingControl),
        Product(0x02, 0x1E, None, 'KeypadLinc On/Off', '2487S', SwitchedLightingControl_2334_222_6),
        Product(0x02, 0x1F, None, 'In-LineLinc On/Off', '2475SDB', SwitchedLightingControl),
        Product(0x02, 0x20, 0x00008A, 'Wall Keypad Switch', '4704', SwitchedLightingControl),
        Product(0x02, 0x21, 0x00008C, 'Outlet Switch', '4707', SwitchedLightingControl),
        Product(0x02, 0x22, 0x000093, 'In-Line Switch', '4713', SwitchedLightingControl),
        Product(0x02, 0x23, 0x000088, 'Wall Switch', '4702', SwitchedLightingControl),
        Product(0x02, 0x24, 0x0000A1, 'Wall Keypad Switch 277V', '4102', SwitchedLightingControl),
        Product(0x02, 0x25, None, 'Keypad Countdown Timer 8-button', '2484SWH8', SwitchedLightingControl),
        Product(0x02, 0x26, None, 'KeypadLinc Schedule Timer On/Off Switch', '2485SWH6', SwitchedLightingControl),
        Product(0x02, 0x29, None, 'SwitchLinc Relay Countdown Timer', '2476ST', SwitchedLightingControl),
        Product(0x02, 0x2A, None, 'SwitchLinc Relay (Dual-Band)', '2477S', SwitchedLightingControl),
        Product(0x02, 0x2B, None, 'In-LineLinc On/Off', '2475SDB-50', SwitchedLightingControl),
        Product(0x02, 0x2B, None, 'In-LineLinc On/Off)', '2475SDB-50', SwitchedLightingControl),
        Product(0x02, 0x2C, None, 'KeypadLinc On/Off', '2487S', SwitchedLightingControl_2334_222_6),
        Product(0x02, 0x2C, None, 'KeypadLinc On/Off', '2487S-50', SwitchedLightingControl_2334_222_6),
        Product(0x02, 0x2D, None, 'On/Off Module', '2633-422', SwitchedLightingControl),
        Product(0x02, 0x2E, None, 'DIN Rail On/Off', '2453-222', SwitchedLightingControl),
        Product(0x02, 0x2F, None, 'Micro On/Off', '2443-222', SwitchedLightingControl),
        Product(0x02, 0x30, None, 'On/Off Module', '2633-432', SwitchedLightingControl),
        Product(0x02, 0x31, None, 'Micro On/Off', '2443-422', SwitchedLightingControl),
        Product(0x02, 0x32, None, 'Micro On/Off', '2443-522', SwitchedLightingControl),
        Product(0x02, 0x33, None, 'DIN Rail On/Off', '2453-422', SwitchedLightingControl),
        Product(0x02, 0x34, None, 'DIN Rail On/Off', '2453-522', SwitchedLightingControl),
        Product(0x02, 0x35, None, 'On/Off Module', '2633-442', SwitchedLightingControl),
        Product(0x02, 0x36, None, 'On/Off Module', '2633-522', SwitchedLightingControl),
        Product(0x02, 0x37, None, 'On/Off Module', '2635-222', SwitchedLightingControl),
        Product(0x02, 0x38, None, 'On/Off Outdoor Module', '2634-222', SwitchedLightingControl),
        Product(0x02, 0x39, None, 'On/Off Outlet', '2663-222', SwitchedLightingControl_2663_222),

        Product(0x03, None, None, 'Generic Network Bridge Controller', '', None),
        Product(0x03, 0x01, None, 'PowerLinc Serial', '2414S', None),
        Product(0x03, 0x02, None, 'PowerLinc USB', '2414U', None),
        Product(0x03, 0x03, None, 'ICON PLC Serial', '', None),
        Product(0x03, 0x04, None, 'ICON PLC USB', '', None),
        Product(0x03, 0x05, 0x00000C, 'PowerLinc Serial Modem', '2412S', None),
        Product(0x03, 0x06, None, 'IRLinc Receiver', '2411R', None),
        Product(0x03, 0x07, None, 'IRLinc Transmitter', '2411T', None),
        Product(0x03, 0x0B, 0x000030, 'PowerLinc USB Modem', '2412U', None),
        Product(0x03, 0x0D, 0x000035, 'SimpleHomeNet EZX10RF', '', None),
        Product(0x03, 0x0F, 0x00003B, 'EZX10IR', '', None),
        Product(0x03, 0x10, None, 'SmartLinc', '2412N', None),
        Product(0x03, 0x11, None, 'PowerLinc Serial Modem', '2413S', None),
        Product(0x03, 0x13, 0x000030, 'PowerLinc USB Modem', '2412UH', None),
        Product(0x03, 0x14, 0x00000C, 'PowerLinc Serial Modem', '2412SH', None),
        Product(0x03, 0x15, None, 'PowerLinc USB Modem', '2413U', None),
        Product(0x03, 0x18, None, 'Central Controller', '2243-222', None),
        Product(0x03, 0x19, None, 'PowerLinc Serial Modem', '2413SH', None),
        Product(0x03, 0x1A, None, 'PowerLinc USB Modem', '2413UH', None),
        Product(0x03, 0x1B, None, 'iGateway', '2423A4', None),
        Product(0x03, 0x1F, 0x00007E, 'USB Adapter', '2448A7', None),
        Product(0x03, 0x20, 0x00007E, 'USB Adapter', '2448A7', None),
        Product(0x03, 0x21, 0x00008E, 'USB Adapter', '2448A7H', None),
        Product(0x03, 0x22, 0x00008F, 'Central Controller Interface', '4706A', None),
        Product(0x03, 0x23, 0x00008E, 'USB Adapter', '2448A7H', None),
        Product(0x03, 0x24, 0x0000A2, 'TouchLinc', '2448A7T', None),
        Product(0x03, 0x27, 0x0000A2, 'TouchLinc', '2448A7T', None),
        Product(0x03, 0x2B, None, 'Hub', '2242-222', None),
        Product(0x03, 0x2C, None, 'Central Controller', '2243-422', None),
        Product(0x03, 0x2C, None, 'Central Controller', '2243-442', None),
        Product(0x03, 0x2D, None, 'Central Controller', '2243-522', None),
        Product(0x03, 0x2E, None, 'Hub', '2242-422', None),
        Product(0x03, 0x2F, None, 'Hub', '2242-522', None),
        Product(0x03, 0x30, None, 'Hub', '2242-442', None),
        Product(0x03, 0x31, None, 'Hub', '2242-232', None),
        Product(0x03, 0x32, None, 'Hub', '2242-222', None),
        Product(0x03, 0x33, None, 'Hub', '2245-555', None),
        Product(0x03, 0x34, None, 'Hub', '2245-442', None),
        Product(0x03, 0x35, None, 'Hub', '2245-422', None),
        Product(0x03, 0x36, None, 'Hub', '2245-522', None),
        Product(0x03, 0x37, None, 'Hub', '', None),

        Product(0x04, None, None, 'Generic Irrigation Controler', '', None),
        Product(0x04, 0x00, 0x000001, 'Compacta EZRain Sprinkler Controller', '31270', None),

        Product(0x05, None, None, 'Generic Climate Controller', '', None),
        Product(0x05, 0x00, None, 'Broan SMSC080 Exhaust Fan', '', None),
        Product(0x05, 0x01, 0x000002, 'EZTherm', '', None),
        Product(0x05, 0x02, None, 'Broan SMSC110 Exhaust Fan', '', None),
        Product(0x05, 0x03, 0x00001F, 'Thermostat Adapter', '2441V', None),
        Product(0x05, 0x04, 0x000024, 'EZTherm', '', None),
        Product(0x05, 0x05, 0x000038, 'Broan, Venmar, BEST Rangehoods', '', None),
        Product(0x05, 0x07, None, 'Wireless Thermostat', '2441ZTH', ClimateControl_2441th),
        Product(0x05, 0x08, None, 'Thermostat', '2441TH', ClimateControl_2441th),
        Product(0x05, 0x09, 0x000094, '7 Day Thermostat', '4715', None),
        Product(0x05, 0x0A, None, 'Wireless Thermostat', '2441ZTH', ClimateControl_2441th),
        Product(0x05, 0x0B, None, 'Thermostat', '2441TH', ClimateControl_2441th),
        Product(0x05, 0x0E, None, 'Integrated Remote Control Thermostat', '2491T1E', None),
        Product(0x05, 0x0F, None, 'Thermostat', '2732-422', None),
        Product(0x05, 0x10, None, 'Thermostat', '2732-522', None),
        Product(0x05, 0x11, None, 'Wireless Thermostat', '2732-432', None),
        Product(0x05, 0x12, None, 'Wireless Thermostat', '2732-532', None),
        Product(0x05, 0x13, None, 'Thermostat Heat Pump', '2732-232', None),
        Product(0x05, 0x14, None, 'Thermostat Heat Pump', '2732-432', None),
        Product(0x05, 0x15, None, 'Thermostat Heat Pump', '2732-532', None),
        Product(0x05, 0x16, None, 'Insteon Thermostat', '2441TH', ClimateControl_2441th),
        Product(0x05, 0x17, None, 'Insteon Thermostat', '2732-422', None),
        Product(0x05, 0x18, None, 'Insteon Thermostat', '2732-522', None),

        Product(0x06, None, None, 'Generic Pool Controller', '', None),
        Product(0x06, 0x00, 0x000003, 'EZPool', '', None),

        Product(0x07, None, None, 'Generic Sensor Actuator', '', SensorsActuators),
        Product(0x07, 0x00, None, 'I/O Linc', '2450', SensorsActuators_2450),
        Product(0x07, 0x01, 0x000004, 'EZSns1W', '', SensorsActuators),
        Product(0x07, 0x02, 0x0000012, 'EZIO8T I/O Module', '', SensorsActuators),
        Product(0x07, 0x03, 0x0000005, 'EZIO2X4', '', SensorsActuators),
        Product(0x07, 0x04, 0x0000013, 'EZIO8SA', '', SensorsActuators),
        Product(0x07, 0x05, 0x0000014, 'EZSnsRF', '', SensorsActuators),
        Product(0x07, 0x06, 0x0000015, 'EZISnsRf', '', SensorsActuators),
        Product(0x07, 0x07, 0x0000014, 'EZIO6I', '', SensorsActuators),
        Product(0x07, 0x08, 0x0000014, 'EZIO4O', '', SensorsActuators),
        Product(0x07, 0x09, 0x0000000, 'SynchroLinc', '2423A5', SensorsActuators),
        Product(0x07, 0x0D, None, 'I/O Linc', '2450-50-60', SensorsActuators_2450),
        Product(0x07, 0x0E, None, 'I/O Module', '2248-222', SensorsActuators),
        Product(0x07, 0x0F, None, 'I/O Module', '2248-422', SensorsActuators),
        Product(0x07, 0x10, None, 'I/O Module', '2248-442', SensorsActuators),
        Product(0x07, 0x11, None, 'I/O Module', '2248-522', SensorsActuators),

        Product(0x09, None, None, 'Generic Energy Management Controller', '', None),
        Product(0x09, 0x00, 0x0000006, 'EZEnergy', '', None),
        Product(0x09, 0x01, 0x0000020, 'OnSitePro Leak Detector', '', None),
        Product(0x09, 0x02, 0x0000021, 'OnSitePro Control Valve', '', None),
        Product(0x09, 0x07, 0x0000000, 'iMeter Solo', '2423A1', None),
        Product(0x09, 0x07, 0x000006C, 'iMeter Solo', '2423A1', None),
        Product(0x09, 0x0A, 0x0000000, '220V/240V 30 AMP Load Controller Normally Open', '2477SA1', None),
        Product(0x09, 0x0B, 0x0000000, '220V/240V 30 AMP Load Controller Normally Closed', '2477SA2', None),
        Product(0x09, 0x0D, None, 'Energy Display', '2441TH', None),
        Product(0x09, 0x10, 0x0000090, 'Network Hub', '4700', None),

        Product(0x0E, None, None, 'Generic Window Coverings', '', None),
        Product(0x0E, 0x00, 0x000000B, 'Somfy Drape Controller RF Bridge', '', None),
        Product(0x0E, 0x01, 0x0000000, 'Micro Open/Close', '2444-222', WindowCovering),
        Product(0x0E, 0x02, 0x0000000, 'Micro Open/Close', '2444-422', WindowCovering),
        Product(0x0E, 0x03, 0x0000000, 'Micro Open/Close', '2444-522', WindowCovering),

        Product(0x0F, None, None, 'Generic Access Controller', '', None),
        Product(0x0F, 0x00, 0x000000E, 'Weiland Doors Central Drive and Controller', '', None),
        Product(0x0F, 0x01, 0x000000F, 'Weiland Doors Secondary Central Drive', '', None),
        Product(0x0F, 0x02, 0x0000010, 'Weiland Doors Assist Drive', '', None),
        Product(0x0F, 0x03, 0x0000011, 'Weiland Doors Elevation Drive', '', None),
        Product(0x0F, 0x04, 0x0000000, 'GarageHawk Garage Unit', '', None),
        Product(0x0F, 0x05, 0x0000000, 'GarageHawk Remote Unit', '', None),
        Product(0x0F, 0x06, 0x0000000, 'MorningLinc', '2458A1', None),
        Product(0x0F, 0x07, None, 'Deadbolt', '2863-222', None),
        Product(0x0F, 0x08, None, 'Deadbolt', '2863-422', None),
        Product(0x0F, 0x09, None, 'Deadbolt', '2863-522', None),
        Product(0x0F, 0x0A, 0x0000000, 'Lock Controller', '2862-222', None),

        Product(0x10, None, None, 'Generic Security, Heath and Safety Device', '', SecurityHealthSafety),
        Product(0x10, 0x01, None, 'Motion Sensor', '2420M', SecurityHealthSafety_2842_222),
        Product(0x10, 0x01, None, 'Motion Sensor', '2842-222', SecurityHealthSafety_2842_222),
        Product(0x10, 0x02, None, 'Open/Close Sensor', '2421', SecurityHealthSafety_2421),
        Product(0x10, 0x02, None, 'Open/Close Sensor', '2843-222', SecurityHealthSafety_2421),
        Product(0x10, 0x03, 0x0000A0, 'Motion Sensor', '4716', SecurityHealthSafety_2842_222),
        Product(0x10, 0x04, None, 'Motion Sensor', '2842-422', SecurityHealthSafety_2842_222),
        Product(0x10, 0x05, None, 'Motion Sensor', '2842-522', SecurityHealthSafety_2842_222),
        Product(0x10, 0x06, None, 'Open/Close Sensor', '2843-422', SecurityHealthSafety_2421),
        Product(0x10, 0x07, None, 'Open/Close Sensor', '2843-522', SecurityHealthSafety_2421),
        Product(0x10, 0x08, None, 'Leak Sensor', '2852-222', SecurityHealthSafety_2852_222),
        Product(0x10, 0x09, None, 'Door Sensor', '2843-232', SecurityHealthSafety_2845_222),
        Product(0x10, 0x0A, None, 'Smoke Bridge', '2982-222', SecurityHealthSafety_2982_222),
        Product(0x10, 0x11, None, 'Door Sensor', '2845-222', SecurityHealthSafety_2845_222),
        Product(0x10, 0x14, None, 'Door Sensor', '2845-422', SecurityHealthSafety_2845_222),
        Product(0x10, 0x15, None, 'Door Sensor', '2845-522', SecurityHealthSafety_2845_222),
        Product(0x10, 0x16, None, 'Motion Sensor II', '2844-222', SecurityHealthSafety_2842_222),

        Product(0xFF, 0x00, None, 'Unrecognized INSTEON Device', '', UnknownDevice),
        Product(0xFF, 0x01, None, 'Unknown Device', '', UnknownDevice),
>>>>>>> 9fce811a
    ]

    _x10_products = [
        X10Product("onoff", X10OnOff),
        X10Product("dimmable", X10Dimmable),
        X10Product("sensor", X10Sensor),
        X10Product("allunitsoff", X10AllUnitsOff),
        X10Product("alllightson", X10AllLightsOn),
        X10Product("alllightsoff", X10AllLightsOff),
    ]

    def __len__(self):
        """Return the length of the product database."""
        return len(self._products) + len(self._x10_products)

    def __iter__(self):
        """Iterate through the product database."""
        for product in self._products:
            yield product

    def __getitem__(self, key):
        """Return an item from the product database."""
        cat, subcat = key

        device_product = None

        for product in self._products:
            if cat == product.cat and subcat == product.subcat:
                device_product = product

        # We failed to find a device in the database, so we will make a best
        # guess from the cat and return the generic class
        #

        if not device_product:
            for product in self._products:
                if cat == product.cat and product.subcat is None:
                    return product

        # We did not find the device or even a generic device of that category
        if not device_product:
            device_product = Product(cat, subcat, None, "", "", None)

        return device_product

    def x10(self, feature):
        """Return an X10 device based on a feature.

        Current features:
        - OnOff
        - Dimmable
        """
        x10_product = None
        for product in self._x10_products:
            if feature.lower() == product.feature:
                x10_product = product

        if not x10_product:
            x10_product = X10Product(feature, None)

        return x10_product<|MERGE_RESOLUTION|>--- conflicted
+++ resolved
@@ -60,825 +60,6 @@
 
     # pylint disable=line-too-long
     _products = [
-<<<<<<< HEAD
-        Product(None, None, None, "Unknown Device", "", UnknownDevice),
-        Product(0x00, None, None, "Generic General Controller", "", GeneralController),
-        Product(0x00, 0x04, None, "ControLinc", "2430", GeneralController),
-        Product(0x00, 0x05, 0x000034, "RemoteLinc", "2440", GeneralController),
-        Product(
-            0x00, 0x06, None, "ICON Tabletop Controller", "2830", GeneralController
-        ),
-        Product(0x00, 0x08, None, "EZBridge/EZServer", "", GeneralController),
-        Product(0x00, 0x09, None, "SignaLinc", "2442", GeneralController),
-        Product(0x00, 0x0A, 0x000007, "Poolux LCD Controller", "", GeneralController),
-        Product(0x00, 0x0B, 0x000022, "Range Extender", "2443", GeneralController),
-        Product(0x00, 0x0C, 0x000028, "IES Color Touchscreen", "", GeneralController),
-        Product(
-            0x00,
-            0x10,
-            None,
-            "Mini Remote - 4 Scene",
-            "2444A2WH4",
-            GeneralController_2342_4,
-        ),
-        Product(
-            0x00, 0x11, None, "Mini Remote - Switch", "2444A3", GeneralController_2342
-        ),
-        Product(
-            0x00,
-            0x12,
-            None,
-            "Mini Remote - 8 Scene",
-            "2444A2WH8",
-            GeneralController_2342_8,
-        ),
-        Product(
-            0x00,
-            0x14,
-            None,
-            "Mini Remote - 4 Scene",
-            "2342-432",
-            GeneralController_2342_4,
-        ),
-        Product(
-            0x00, 0x15, None, "Mini Remote - Switch", "2342-442", GeneralController_2342
-        ),
-        Product(
-            0x00,
-            0x16,
-            None,
-            "Mini Remote - 8 Scene",
-            "2342-422",
-            GeneralController_2342_8,
-        ),
-        Product(
-            0x00,
-            0x17,
-            None,
-            "Mini Remote - 4 Scene",
-            "2342-532",
-            GeneralController_2342_4,
-        ),
-        Product(
-            0x00,
-            0x18,
-            None,
-            "Mini Remote - 8 Scene",
-            "2342-522",
-            GeneralController_2342_8,
-        ),
-        Product(
-            0x00, 0x19, None, "Mini Remote - Switch", "2342-542", GeneralController_2342
-        ),
-        Product(
-            0x00,
-            0x1A,
-            None,
-            "Mini Remote - 8 Scene",
-            "2342-222",
-            GeneralController_2342_8,
-        ),
-        Product(
-            0x00,
-            0x1B,
-            None,
-            "Mini Remote - 4 Scene",
-            "2342-232",
-            GeneralController_2342_4,
-        ),
-        Product(
-            0x00, 0x1C, None, "Mini Remote - Switch", "2342-242", GeneralController_2342
-        ),
-        Product(0x00, 0x1D, 0x000022, "Range Extender", "2992-222", GeneralController),
-        Product(
-            0x01,
-            None,
-            None,
-            "Generic Dimmable Lighting Control",
-            "",
-            DimmableLightingControl,
-        ),
-        Product(0x01, 0x00, None, "LampLinc Dimmer", "2456D3", DimmableLightingControl),
-        Product(
-            0x01, 0x01, None, "SwitchLinc Dimmer", "2476D", DimmableLightingControl
-        ),
-        Product(
-            0x01, 0x02, None, "In-LineLinc Dimmer", "2475D", DimmableLightingControl
-        ),
-        Product(
-            0x01, 0x03, None, "ICON Dimmer Switch", "2876D", DimmableLightingControl
-        ),
-        Product(
-            0x01, 0x04, None, "SwitchLinc Dimmer", "2476DH", DimmableLightingControl
-        ),
-        Product(
-            0x01,
-            0x05,
-            0x000041,
-            "Keypad Countdown Timer",
-            "2484DWH8",
-            DimmableLightingControl,
-        ),
-        Product(0x01, 0x06, None, "LampLinc", "2456D2", DimmableLightingControl),
-        Product(0x01, 0x07, None, "ICON LampLinc", "2856D2", DimmableLightingControl),
-        Product(0x01, 0x07, None, "ICON LampLinc", "2856D2B", DimmableLightingControl),
-        Product(
-            0x01,
-            0x09,
-            0x000037,
-            "KeypadLinc Dimmer",
-            "2486DWH6",
-            DimmableLightingControl_2334_222_6,
-        ),
-        Product(
-            0x01, 0x0A, None, "ICON In-Wall Controller", "", DimmableLightingControl
-        ),
-        Product(0x01, 0x0B, None, "Dimmer Module", "2632-422", DimmableLightingControl),
-        Product(
-            0x01,
-            0x0C,
-            0x00001D,
-            "KeypadLinc Dimmer",
-            "2486DWH8",
-            DimmableLightingControl_2334_222_8,
-        ),
-        Product(0x01, 0x0D, None, "SocketLinc", "2454D", DimmableLightingControl),
-        Product(0x01, 0x0E, None, "LampLinc Dimmer", "2457D2", DimmableLightingControl),
-        Product(0x01, 0x0F, None, "Dimmer Module", "2632-432", DimmableLightingControl),
-        Product(0x01, 0x11, None, "Dimmer Module", "2632-442", DimmableLightingControl),
-        Product(0x01, 0x12, None, "Dimmer Module", "2632-522", DimmableLightingControl),
-        Product(
-            0x01,
-            0x13,
-            0x000032,
-            "SwitchLinc Dimmer (Lixar)",
-            "2676D-B",
-            DimmableLightingControl,
-        ),
-        Product(
-            0x01, 0x17, None, "ToggleLinc Dimmer", "2466DW", DimmableLightingControl
-        ),
-        Product(
-            0x01,
-            0x18,
-            None,
-            "ICON SwitchLinc Dimmer In-line Companion",
-            "2474D",
-            DimmableLightingControl,
-        ),
-        Product(
-            0x01, 0x19, None, "SwitchLinc Dimmer", "2476D", DimmableLightingControl
-        ),
-        Product(
-            0x01, 0x1A, None, "In-LineLinc Dimmer", "2475D", DimmableLightingControl
-        ),
-        Product(
-            0x01,
-            0x1B,
-            None,
-            "KeypadLinc Dimmer",
-            "2486DWH6",
-            DimmableLightingControl_2334_222_6,
-        ),
-        Product(
-            0x01,
-            0x1B,
-            0x00001D,
-            "KeypadLinc Dimmer",
-            "2486DWH6",
-            DimmableLightingControl_2334_222_6,
-        ),
-        Product(
-            0x01,
-            0x1C,
-            None,
-            "KeypadLinc Dimmer",
-            "2486DWH8",
-            DimmableLightingControl_2334_222_8,
-        ),
-        Product(
-            0x01, 0x1D, None, "SwitchLinc Dimmer", "2476DH", DimmableLightingControl
-        ),
-        Product(
-            0x01, 0x1E, None, "ICON Dimmer Switch", "2876D", DimmableLightingControl
-        ),
-        Product(
-            0x01,
-            0x1F,
-            0x0000000,
-            "ToggleLinc Dimmer",
-            "2466DW",
-            DimmableLightingControl,
-        ),
-        Product(
-            0x01, 0x20, None, "SwitchLinc Dimmer", "2477D", DimmableLightingControl
-        ),
-        Product(
-            0x01, 0x20, 0x00006B, "SwitchLinc Dimmer", "2477D", DimmableLightingControl
-        ),
-        Product(
-            0x01, 0x21, None, "OutletLinc Dimmer", "2472DWH", DimmableLightingControl
-        ),
-        Product(
-            0x01, 0x22, None, "LampLinc Dimmer", "2457D2X", DimmableLightingControl
-        ),
-        Product(0x01, 0x23, None, "LampLinc EZ", "2457D2", DimmableLightingControl),
-        Product(
-            0x01,
-            0x24,
-            None,
-            "SwitchLinc 2-Wire Dimmer",
-            "2474DWH",
-            DimmableLightingControl,
-        ),
-        Product(
-            0x01,
-            0x25,
-            None,
-            "INSTEON Ballast Dimmer",
-            "2475DA2",
-            DimmableLightingControl,
-        ),
-        Product(0x01, 0x27, 0x000087, "Wall Dimmer", "4701", DimmableLightingControl),
-        Product(
-            0x01, 0x29, 0x000089, "Wall Keypad Dimmer", "4703", DimmableLightingControl
-        ),
-        Product(
-            0x01, 0x2A, 0x00008B, "Plug-in Dimmer", "4705", DimmableLightingControl
-        ),
-        Product(
-            0x01, 0x2B, 0x000091, "Wall Dimmer - 1000W", "4711", DimmableLightingControl
-        ),
-        Product(
-            0x01, 0x2C, 0x000092, "In-Line Dimmer", "4712", DimmableLightingControl
-        ),
-        Product(
-            0x01, 0x2D, 0x00009E, "SwitchLinc Dimmer", "2477DH", DimmableLightingControl
-        ),
-        Product(0x01, 0x2E, None, "FanLinc", "2475F", DimmableLightingControl_2475F),
-        Product(
-            0x01,
-            0x2F,
-            None,
-            "KeypadLinc Schedule Timer with Dimmer",
-            "2484DST6",
-            DimmableLightingControl,
-        ),
-        Product(
-            0x01, 0x30, None, "SwitchLinc Dimmer", "2476D", DimmableLightingControl
-        ),
-        Product(
-            0x01, 0x31, None, "SwitchLinc Dimmer", "2478D", DimmableLightingControl
-        ),
-        Product(
-            0x01, 0x31, None, "SwitchLinc Dimmer", "2478D", DimmableLightingControl
-        ),
-        Product(
-            0x01, 0x32, None, "In-LineLinc Dimmer", "2475DA1", DimmableLightingControl
-        ),
-        Product(
-            0x01, 0x34, None, "DIN Rail Dimmer", "2252-222", DimmableLightingControl
-        ),
-        Product(
-            0x01, 0x34, None, "DIN Rail Dimmer", "2452-222", DimmableLightingControl
-        ),
-        Product(0x01, 0x35, None, "Micro Dimmer", "2442-222", DimmableLightingControl),
-        Product(
-            0x01, 0x36, None, "DIN Rail Dimmer", "2452-422", DimmableLightingControl
-        ),
-        Product(
-            0x01, 0x37, None, "DIN Rail Dimmer", "2452-522", DimmableLightingControl
-        ),
-        Product(0x01, 0x38, None, "Micro Dimmer", "2442-422", DimmableLightingControl),
-        Product(0x01, 0x39, None, "Micro Dimmer", "2442-522", DimmableLightingControl),
-        Product(0x01, 0x3A, None, "LED Bulb", "2672-222", DimmableLightingControl),
-        Product(0x01, 0x3B, None, "LED Bulb", "2672-422", DimmableLightingControl),
-        Product(0x01, 0x3C, None, "LED Bulb", "2672-522", DimmableLightingControl),
-        Product(
-            0x01, 0x3D, None, "Ballast Dimmer", "2446-422", DimmableLightingControl
-        ),
-        Product(
-            0x01, 0x3E, None, "Ballast Dimmer", "2446-522", DimmableLightingControl
-        ),
-        Product(
-            0x01, 0x3F, None, "Fixture Dimmer", "2447-422", DimmableLightingControl
-        ),
-        Product(
-            0x01, 0x40, None, "Fixture Dimmer", "2447-522", DimmableLightingControl
-        ),
-        Product(
-            0x01,
-            0x41,
-            None,
-            "Keypad Dimmer",
-            "2334-222",
-            DimmableLightingControl_2334_222_8,
-        ),
-        Product(
-            0x01,
-            0x42,
-            None,
-            "Keypad Dimmer",
-            "2334-232",
-            DimmableLightingControl_2334_222_6,
-        ),
-        Product(
-            0x01,
-            0x42,
-            None,
-            "Keypad with Dimmer",
-            "2334-232",
-            DimmableLightingControl_2334_222_6,
-        ),
-        Product(
-            0x01, 0x49, None, "LED PAR38 Bulb", "2674-222", DimmableLightingControl
-        ),
-        Product(
-            0x01, 0x4A, None, "LED PAR38 Bulb", "2674-422", DimmableLightingControl
-        ),
-        Product(
-            0x01, 0x4B, None, "LED PAR38 Bulb", "2672-522", DimmableLightingControl
-        ),
-        Product(0x01, 0x4C, None, "LED Bulb", "2672-522", DimmableLightingControl),
-        Product(0x01, 0x4D, None, "LED Bulb", "2672-522", DimmableLightingControl),
-        Product(
-            0x01, 0x4E, None, "LED PAR38 Bulb", "2674-422", DimmableLightingControl
-        ),
-        Product(
-            0x01, 0x4F, None, "LED PAR38 Bulb", "2672-522", DimmableLightingControl
-        ),
-        Product(
-            0x02,
-            None,
-            None,
-            "Generic Switched Lighting Control",
-            "",
-            SwitchedLightingControl,
-        ),
-        Product(
-            0x02,
-            0x05,
-            None,
-            "KeypadLinc On/Off",
-            "2486SWH8",
-            SwitchedLightingControl_2334_222_8,
-        ),
-        Product(
-            0x02,
-            0x06,
-            None,
-            "Outdoor ApplianceLinc",
-            "2456S3E",
-            SwitchedLightingControl,
-        ),
-        Product(0x02, 0x07, None, "TimerLinc", "2456S3T", SwitchedLightingControl),
-        Product(
-            0x02, 0x08, 0x000023, "OutletLinc Relay", "2473SWH", SwitchedLightingControl
-        ),
-        Product(0x02, 0x09, None, "ApplianceLinc", "2456S3", SwitchedLightingControl),
-        Product(0x02, 0x0A, None, "SwitchLinc Relay", "2476S", SwitchedLightingControl),
-        Product(
-            0x02, 0x0B, None, "ICON On/Off Switch", "2876S", SwitchedLightingControl
-        ),
-        Product(
-            0x02,
-            0x0C,
-            None,
-            "ICON Appliance Module",
-            "2856S3B",
-            SwitchedLightingControl,
-        ),
-        Product(
-            0x02, 0x0D, None, "ToggleLinc On/Off", "2466SW", SwitchedLightingControl
-        ),
-        Product(
-            0x02,
-            0x0E,
-            None,
-            "SwitchLinc Relay Countdown Timer",
-            "2476ST",
-            SwitchedLightingControl,
-        ),
-        Product(
-            0x02,
-            0x0F,
-            None,
-            "KeypadLinc On/Off",
-            "2486SWH6",
-            SwitchedLightingControl_2334_222_6,
-        ),
-        Product(
-            0x02,
-            0x0F,
-            0x000036,
-            "KeypadLinc On/Off",
-            "2486SWH6",
-            SwitchedLightingControl_2334_222_6,
-        ),
-        Product(
-            0x02, 0x10, 0x00001B, "In-LineLinc Relay", "2475S", SwitchedLightingControl
-        ),
-        Product(0x02, 0x11, None, "EZSwitch30", "", SwitchedLightingControl),
-        Product(
-            0x02,
-            0x12,
-            0x00003E,
-            "ICON In-LineLinc Relay",
-            "2474S",
-            SwitchedLightingControl,
-        ),
-        Product(
-            0x02,
-            0x13,
-            None,
-            "Icon SwitchLinc Relay (Lixar)",
-            "2676R-B",
-            SwitchedLightingControl,
-        ),
-        Product(
-            0x02,
-            0x14,
-            None,
-            "In-LineLinc Relay with Sense",
-            "2475S2",
-            SwitchedLightingControl,
-        ),
-        Product(
-            0x02,
-            0x15,
-            None,
-            "SwitchLinc Relay with Sense",
-            "2476S",
-            SwitchedLightingControl,
-        ),
-        Product(
-            0x02, 0x16, None, "ICON On/Off Switch", "2876S", SwitchedLightingControl
-        ),
-        Product(
-            0x02,
-            0x17,
-            None,
-            "ICON Appliance Module",
-            "2856S3B",
-            SwitchedLightingControl,
-        ),
-        Product(
-            0x02,
-            0x18,
-            0x000060,
-            "SwitchLinc 220V Relay",
-            "2494S220",
-            SwitchedLightingControl,
-        ),
-        Product(
-            0x02,
-            0x19,
-            None,
-            "SwitchLinc 220V Relay",
-            "2494S220",
-            SwitchedLightingControl,
-        ),
-        Product(
-            0x02,
-            0x1A,
-            0x0000000,
-            "ToggleLinc On/Off",
-            "2466SW",
-            SwitchedLightingControl,
-        ),
-        Product(0x02, 0x1C, None, "SwitchLinc Relay", "2476S", SwitchedLightingControl),
-        Product(
-            0x02,
-            0x1E,
-            None,
-            "KeypadLinc On/Off",
-            "2487S",
-            SwitchedLightingControl_2334_222_6,
-        ),
-        Product(
-            0x02, 0x1F, None, "In-LineLinc On/Off", "2475SDB", SwitchedLightingControl
-        ),
-        Product(
-            0x02, 0x20, 0x00008A, "Wall Keypad Switch", "4704", SwitchedLightingControl
-        ),
-        Product(0x02, 0x21, 0x00008C, "Outlet Switch", "4707", SwitchedLightingControl),
-        Product(
-            0x02, 0x22, 0x000093, "In-Line Switch", "4713", SwitchedLightingControl
-        ),
-        Product(0x02, 0x23, 0x000088, "Wall Switch", "4702", SwitchedLightingControl),
-        Product(
-            0x02,
-            0x24,
-            0x0000A1,
-            "Wall Keypad Switch 277V",
-            "4102",
-            SwitchedLightingControl,
-        ),
-        Product(
-            0x02,
-            0x25,
-            None,
-            "Keypad Countdown Timer 8-button",
-            "2484SWH8",
-            SwitchedLightingControl,
-        ),
-        Product(
-            0x02,
-            0x26,
-            None,
-            "KeypadLinc Schedule Timer On/Off Switch",
-            "2485SWH6",
-            SwitchedLightingControl,
-        ),
-        Product(
-            0x02,
-            0x29,
-            None,
-            "SwitchLinc Relay Countdown Timer",
-            "2476ST",
-            SwitchedLightingControl,
-        ),
-        Product(
-            0x02,
-            0x2A,
-            None,
-            "SwitchLinc Relay (Dual-Band)",
-            "2477S",
-            SwitchedLightingControl,
-        ),
-        Product(
-            0x02,
-            0x2B,
-            None,
-            "In-LineLinc On/Off",
-            "2475SDB-50",
-            SwitchedLightingControl,
-        ),
-        Product(
-            0x02,
-            0x2B,
-            None,
-            "In-LineLinc On/Off)",
-            "2475SDB-50",
-            SwitchedLightingControl,
-        ),
-        Product(
-            0x02,
-            0x2C,
-            None,
-            "KeypadLinc On/Off",
-            "2487S",
-            SwitchedLightingControl_2334_222_6,
-        ),
-        Product(
-            0x02,
-            0x2C,
-            None,
-            "KeypadLinc On/Off",
-            "2487S-50",
-            SwitchedLightingControl_2334_222_6,
-        ),
-        Product(0x02, 0x2D, None, "On/Off Module", "2633-422", SwitchedLightingControl),
-        Product(
-            0x02, 0x2E, None, "DIN Rail On/Off", "2453-222", SwitchedLightingControl
-        ),
-        Product(0x02, 0x2F, None, "Micro On/Off", "2443-222", SwitchedLightingControl),
-        Product(0x02, 0x30, None, "On/Off Module", "2633-432", SwitchedLightingControl),
-        Product(0x02, 0x31, None, "Micro On/Off", "2443-422", SwitchedLightingControl),
-        Product(0x02, 0x32, None, "Micro On/Off", "2443-522", SwitchedLightingControl),
-        Product(
-            0x02, 0x33, None, "DIN Rail On/Off", "2453-422", SwitchedLightingControl
-        ),
-        Product(
-            0x02, 0x34, None, "DIN Rail On/Off", "2453-522", SwitchedLightingControl
-        ),
-        Product(0x02, 0x35, None, "On/Off Module", "2633-442", SwitchedLightingControl),
-        Product(0x02, 0x36, None, "On/Off Module", "2633-522", SwitchedLightingControl),
-        Product(0x02, 0x37, None, "On/Off Module", "2635-222", SwitchedLightingControl),
-        Product(
-            0x02,
-            0x38,
-            None,
-            "On/Off Outdoor Module",
-            "2634-222",
-            SwitchedLightingControl,
-        ),
-        Product(
-            0x02,
-            0x39,
-            None,
-            "On/Off Outlet",
-            "2663-222",
-            SwitchedLightingControl_2663_222,
-        ),
-        Product(0x03, None, None, "Generic Network Bridge Controller", "", None),
-        Product(0x03, 0x01, None, "PowerLinc Serial", "2414S", None),
-        Product(0x03, 0x02, None, "PowerLinc USB", "2414U", None),
-        Product(0x03, 0x03, None, "ICON PLC Serial", "", None),
-        Product(0x03, 0x04, None, "ICON PLC USB", "", None),
-        Product(0x03, 0x05, 0x00000C, "PowerLinc Serial Modem", "2412S", None),
-        Product(0x03, 0x06, None, "IRLinc Receiver", "2411R", None),
-        Product(0x03, 0x07, None, "IRLinc Transmitter", "2411T", None),
-        Product(0x03, 0x0B, 0x000030, "PowerLinc USB Modem", "2412U", None),
-        Product(0x03, 0x0D, 0x000035, "SimpleHomeNet EZX10RF", "", None),
-        Product(0x03, 0x0F, 0x00003B, "EZX10IR", "", None),
-        Product(0x03, 0x10, None, "SmartLinc", "2412N", None),
-        Product(0x03, 0x11, None, "PowerLinc Serial Modem", "2413S", None),
-        Product(0x03, 0x13, 0x000030, "PowerLinc USB Modem", "2412UH", None),
-        Product(0x03, 0x14, 0x00000C, "PowerLinc Serial Modem", "2412SH", None),
-        Product(0x03, 0x15, None, "PowerLinc USB Modem", "2413U", None),
-        Product(0x03, 0x18, None, "Central Controller", "2243-222", None),
-        Product(0x03, 0x19, None, "PowerLinc Serial Modem", "2413SH", None),
-        Product(0x03, 0x1A, None, "PowerLinc USB Modem", "2413UH", None),
-        Product(0x03, 0x1B, None, "iGateway", "2423A4", None),
-        Product(0x03, 0x1F, 0x00007E, "USB Adapter", "2448A7", None),
-        Product(0x03, 0x20, 0x00007E, "USB Adapter", "2448A7", None),
-        Product(0x03, 0x21, 0x00008E, "USB Adapter", "2448A7H", None),
-        Product(0x03, 0x22, 0x00008F, "Central Controller Interface", "4706A", None),
-        Product(0x03, 0x23, 0x00008E, "USB Adapter", "2448A7H", None),
-        Product(0x03, 0x24, 0x0000A2, "TouchLinc", "2448A7T", None),
-        Product(0x03, 0x27, 0x0000A2, "TouchLinc", "2448A7T", None),
-        Product(0x03, 0x2B, None, "Hub", "2242-222", None),
-        Product(0x03, 0x2C, None, "Central Controller", "2243-422", None),
-        Product(0x03, 0x2C, None, "Central Controller", "2243-442", None),
-        Product(0x03, 0x2D, None, "Central Controller", "2243-522", None),
-        Product(0x03, 0x2E, None, "Hub", "2242-422", None),
-        Product(0x03, 0x2F, None, "Hub", "2242-522", None),
-        Product(0x03, 0x30, None, "Hub", "2242-442", None),
-        Product(0x03, 0x31, None, "Hub", "2242-232", None),
-        Product(0x03, 0x32, None, "Hub", "2242-222", None),
-        Product(0x03, 0x33, None, "Hub", "2245-555", None),
-        Product(0x03, 0x34, None, "Hub", "2245-442", None),
-        Product(0x03, 0x35, None, "Hub", "2245-422", None),
-        Product(0x03, 0x36, None, "Hub", "2245-522", None),
-        Product(0x03, 0x37, None, "Hub", "", None),
-        Product(0x04, None, None, "Generic Irrigation Controler", "", None),
-        Product(
-            0x04, 0x00, 0x000001, "Compacta EZRain Sprinkler Controller", "31270", None
-        ),
-        Product(0x05, None, None, "Generic Climate Controller", "", None),
-        Product(0x05, 0x00, None, "Broan SMSC080 Exhaust Fan", "", None),
-        Product(0x05, 0x01, 0x000002, "EZTherm", "", None),
-        Product(0x05, 0x02, None, "Broan SMSC110 Exhaust Fan", "", None),
-        Product(0x05, 0x03, 0x00001F, "Thermostat Adapter", "2441V", None),
-        Product(0x05, 0x04, 0x000024, "EZTherm", "", None),
-        Product(0x05, 0x05, 0x000038, "Broan, Venmar, BEST Rangehoods", "", None),
-        Product(
-            0x05, 0x07, None, "Wireless Thermostat", "2441ZTH", ClimateControl_2441th
-        ),
-        Product(0x05, 0x08, None, "Thermostat", "2441TH", ClimateControl_2441th),
-        Product(0x05, 0x09, 0x000094, "7 Day Thermostat", "4715", None),
-        Product(
-            0x05, 0x0A, None, "Wireless Thermostat", "2441ZTH", ClimateControl_2441th
-        ),
-        Product(0x05, 0x0B, None, "Thermostat", "2441TH", ClimateControl_2441th),
-        Product(
-            0x05, 0x0E, None, "Integrated Remote Control Thermostat", "2491T1E", None
-        ),
-        Product(0x05, 0x0F, None, "Thermostat", "2732-422", None),
-        Product(0x05, 0x10, None, "Thermostat", "2732-522", None),
-        Product(0x05, 0x11, None, "Wireless Thermostat", "2732-432", None),
-        Product(0x05, 0x12, None, "Wireless Thermostat", "2732-532", None),
-        Product(0x05, 0x13, None, "Thermostat Heat Pump", "2732-232", None),
-        Product(0x05, 0x14, None, "Thermostat Heat Pump", "2732-432", None),
-        Product(0x05, 0x15, None, "Thermostat Heat Pump", "2732-532", None),
-        Product(
-            0x05, 0x16, None, "Insteon Thermostat", "2441TH", ClimateControl_2441th
-        ),
-        Product(0x05, 0x17, None, "Insteon Thermostat", "2732-422", None),
-        Product(0x05, 0x18, None, "Insteon Thermostat", "2732-522", None),
-        Product(0x06, None, None, "Generic Pool Controller", "", None),
-        Product(0x06, 0x00, 0x000003, "EZPool", "", None),
-        Product(0x07, None, None, "Generic Sensor Actuator", "", SensorsActuators),
-        Product(0x07, 0x00, None, "I/O Linc", "2450", SensorsActuators_2450),
-        Product(0x07, 0x01, 0x000004, "EZSns1W", "", SensorsActuators),
-        Product(0x07, 0x02, 0x0000012, "EZIO8T I/O Module", "", SensorsActuators),
-        Product(0x07, 0x03, 0x0000005, "EZIO2X4", "", SensorsActuators),
-        Product(0x07, 0x04, 0x0000013, "EZIO8SA", "", SensorsActuators),
-        Product(0x07, 0x05, 0x0000014, "EZSnsRF", "", SensorsActuators),
-        Product(0x07, 0x06, 0x0000015, "EZISnsRf", "", SensorsActuators),
-        Product(0x07, 0x07, 0x0000014, "EZIO6I", "", SensorsActuators),
-        Product(0x07, 0x08, 0x0000014, "EZIO4O", "", SensorsActuators),
-        Product(0x07, 0x09, 0x0000000, "SynchroLinc", "2423A5", SensorsActuators),
-        Product(0x07, 0x0D, None, "I/O Linc", "2450-50-60", SensorsActuators_2450),
-        Product(0x07, 0x0E, None, "I/O Module", "2248-222", SensorsActuators),
-        Product(0x07, 0x0F, None, "I/O Module", "2248-422", SensorsActuators),
-        Product(0x07, 0x10, None, "I/O Module", "2248-442", SensorsActuators),
-        Product(0x07, 0x11, None, "I/O Module", "2248-522", SensorsActuators),
-        Product(0x09, None, None, "Generic Energy Management Controller", "", None),
-        Product(0x09, 0x00, 0x0000006, "EZEnergy", "", None),
-        Product(0x09, 0x01, 0x0000020, "OnSitePro Leak Detector", "", None),
-        Product(0x09, 0x02, 0x0000021, "OnSitePro Control Valve", "", None),
-        Product(0x09, 0x07, 0x0000000, "iMeter Solo", "2423A1", None),
-        Product(0x09, 0x07, 0x000006C, "iMeter Solo", "2423A1", None),
-        Product(
-            0x09,
-            0x0A,
-            0x0000000,
-            "220V/240V 30 AMP Load Controller Normally Open",
-            "2477SA1",
-            None,
-        ),
-        Product(
-            0x09,
-            0x0B,
-            0x0000000,
-            "220V/240V 30 AMP Load Controller Normally Closed",
-            "2477SA2",
-            None,
-        ),
-        Product(0x09, 0x0D, None, "Energy Display", "2441TH", None),
-        Product(0x09, 0x10, 0x0000090, "Network Hub", "4700", None),
-        Product(0x0E, None, None, "Generic Window Coverings", "", None),
-        Product(0x0E, 0x00, 0x000000B, "Somfy Drape Controller RF Bridge", "", None),
-        Product(0x0E, 0x01, 0x0000000, "Micro Open/Close", "2444-222", WindowCovering),
-        Product(0x0E, 0x02, 0x0000000, "Micro Open/Close", "2444-422", WindowCovering),
-        Product(0x0E, 0x03, 0x0000000, "Micro Open/Close", "2444-522", WindowCovering),
-        Product(0x0F, None, None, "Generic Plumbing Controller", "", None),
-        Product(
-            0x0F,
-            0x00,
-            0x000000E,
-            "Weiland Doors Central Drive and Controller",
-            "",
-            None,
-        ),
-        Product(
-            0x0F, 0x01, 0x000000F, "Weiland Doors Secondary Central Drive", "", None
-        ),
-        Product(0x0F, 0x02, 0x0000010, "Weiland Doors Assist Drive", "", None),
-        Product(0x0F, 0x03, 0x0000011, "Weiland Doors Elevation Drive", "", None),
-        Product(0x0F, 0x04, 0x0000000, "GarageHawk Garage Unit", "", None),
-        Product(0x0F, 0x05, 0x0000000, "GarageHawk Remote Unit", "", None),
-        Product(0x0F, 0x06, 0x0000000, "MorningLinc", "2458A1", None),
-        Product(0x0F, 0x07, None, "Deadbolt", "2863-222", None),
-        Product(0x0F, 0x08, None, "Deadbolt", "2863-422", None),
-        Product(0x0F, 0x09, None, "Deadbolt", "2863-522", None),
-        Product(0x0F, 0x0A, 0x0000000, "Lock Controller", "2862-222", None),
-        Product(
-            0x10,
-            None,
-            None,
-            "Generic Security, Heath and Safety Device",
-            "",
-            SecurityHealthSafety,
-        ),
-        Product(
-            0x10, 0x01, None, "Motion Sensor", "2420M", SecurityHealthSafety_2842_222
-        ),
-        Product(
-            0x10, 0x01, None, "Motion Sensor", "2842-222", SecurityHealthSafety_2842_222
-        ),
-        Product(
-            0x10, 0x02, None, "Open/Close Sensor", "2421", SecurityHealthSafety_2421
-        ),
-        Product(
-            0x10, 0x02, None, "Open/Close Sensor", "2843-222", SecurityHealthSafety_2421
-        ),
-        Product(
-            0x10, 0x03, 0x0000A0, "Motion Sensor", "4716", SecurityHealthSafety_2842_222
-        ),
-        Product(
-            0x10, 0x04, None, "Motion Sensor", "2842-422", SecurityHealthSafety_2842_222
-        ),
-        Product(
-            0x10, 0x05, None, "Motion Sensor", "2842-522", SecurityHealthSafety_2842_222
-        ),
-        Product(
-            0x10, 0x06, None, "Open/Close Sensor", "2843-422", SecurityHealthSafety_2421
-        ),
-        Product(
-            0x10, 0x07, None, "Open/Close Sensor", "2843-522", SecurityHealthSafety_2421
-        ),
-        Product(
-            0x10, 0x08, None, "Leak Sensor", "2852-222", SecurityHealthSafety_2852_222
-        ),
-        Product(
-            0x10, 0x09, None, "Door Sensor", "2843-232", SecurityHealthSafety_2845_222
-        ),
-        Product(
-            0x10, 0x0A, None, "Smoke Bridge", "2982-222", SecurityHealthSafety_2982_222
-        ),
-        Product(
-            0x10, 0x11, None, "Door Sensor", "2845-222", SecurityHealthSafety_2845_222
-        ),
-        Product(
-            0x10, 0x14, None, "Door Sensor", "2845-422", SecurityHealthSafety_2845_222
-        ),
-        Product(
-            0x10, 0x15, None, "Door Sensor", "2845-522", SecurityHealthSafety_2845_222
-        ),
-        Product(
-            0x10,
-            0x16,
-            None,
-            "Motion Sensor II",
-            "2844-222",
-            SecurityHealthSafety_2842_222,
-        ),
-        Product(0xFF, 0x00, None, "Unrecognized INSTEON Device", "", UnknownDevice),
-        Product(0xFF, 0x01, None, "Unknown Device", "", UnknownDevice),
-=======
         Product(None, None, None, 'Unknown Device', '', UnknownDevice),
 
         Product(0x00, None, None, 'Generic General Controller', '', GeneralController),
@@ -1171,7 +352,6 @@
 
         Product(0xFF, 0x00, None, 'Unrecognized INSTEON Device', '', UnknownDevice),
         Product(0xFF, 0x01, None, 'Unknown Device', '', UnknownDevice),
->>>>>>> 9fce811a
     ]
 
     _x10_products = [
